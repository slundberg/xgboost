--- conflicted
+++ resolved
@@ -4,12 +4,6 @@
 
 # so far, we have pairwise rank
 objective="rank:pairwise"
-<<<<<<< HEAD
-#objective="rank:softmax"
-#objective="rank:map"
-#objective="rank:ndcg"
-=======
->>>>>>> 21b21e69
 
 # Tree Booster Parameters
 # step size shrinkage
