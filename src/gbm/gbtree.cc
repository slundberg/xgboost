/*!
 * Copyright 2014 by Contributors
 * \file gbtree.cc
 * \brief gradient boosted tree implementation.
 * \author Tianqi Chen
 */
#include <dmlc/omp.h>
#include <dmlc/parameter.h>
#include <dmlc/timer.h>
#include <xgboost/logging.h>
#include <xgboost/gbm.h>
#include <xgboost/predictor.h>
#include <xgboost/tree_updater.h>
#include <vector>
#include <memory>
#include <utility>
#include <string>
#include <limits>
#include <algorithm>
#include "../common/common.h"
#include "../common/random.h"
#include "gbtree_model.h"
#include "../common/timer.h"

namespace xgboost {
namespace gbm {

DMLC_REGISTRY_FILE_TAG(gbtree);

// boosting process types
enum TreeProcessType {
  kDefault,
  kUpdate
};

/*! \brief training parameters */
struct GBTreeTrainParam : public dmlc::Parameter<GBTreeTrainParam> {
  /*!
   * \brief number of parallel trees constructed each iteration
   *  use this option to support boosted random forest
   */
  int num_parallel_tree;
  /*! \brief tree updater sequence */
  std::string updater_seq;
  /*! \brief type of boosting process to run */
  int process_type;
  // flag to print out detailed breakdown of runtime
  int debug_verbose;
  std::string predictor;
  // declare parameters
  DMLC_DECLARE_PARAMETER(GBTreeTrainParam) {
    DMLC_DECLARE_FIELD(num_parallel_tree)
        .set_default(1)
        .set_lower_bound(1)
        .describe("Number of parallel trees constructed during each iteration."\
                  " This option is used to support boosted random forest");
    DMLC_DECLARE_FIELD(updater_seq)
        .set_default("grow_colmaker,prune")
        .describe("Tree updater sequence.");
    DMLC_DECLARE_FIELD(process_type)
        .set_default(kDefault)
        .add_enum("default", kDefault)
        .add_enum("update", kUpdate)
        .describe("Whether to run the normal boosting process that creates new trees,"\
                  " or to update the trees in an existing model.");
    DMLC_DECLARE_FIELD(debug_verbose)
        .set_lower_bound(0)
        .set_default(0)
        .describe("flag to print out detailed breakdown of runtime");
    // add alias
    DMLC_DECLARE_ALIAS(updater_seq, updater);
    DMLC_DECLARE_FIELD(predictor)
      .set_default("cpu_predictor")
      .describe("Predictor algorithm type");
  }
};

/*! \brief training parameters */
struct DartTrainParam : public dmlc::Parameter<DartTrainParam> {
  /*! \brief whether to not print info during training */
  bool silent;
  /*! \brief type of sampling algorithm */
  int sample_type;
  /*! \brief type of normalization algorithm */
  int normalize_type;
  /*! \brief fraction of trees to drop during the dropout */
  float rate_drop;
  /*! \brief whether at least one tree should always be dropped during the dropout */
  bool one_drop;
  /*! \brief probability of skipping the dropout during an iteration */
  float skip_drop;
  /*! \brief learning step size for a time */
  float learning_rate;
  // declare parameters
  DMLC_DECLARE_PARAMETER(DartTrainParam) {
    DMLC_DECLARE_FIELD(silent)
        .set_default(false)
        .describe("Not print information during training.");
    DMLC_DECLARE_FIELD(sample_type)
        .set_default(0)
        .add_enum("uniform", 0)
        .add_enum("weighted", 1)
        .describe("Different types of sampling algorithm.");
    DMLC_DECLARE_FIELD(normalize_type)
        .set_default(0)
        .add_enum("tree", 0)
        .add_enum("forest", 1)
        .describe("Different types of normalization algorithm.");
    DMLC_DECLARE_FIELD(rate_drop)
        .set_range(0.0f, 1.0f)
        .set_default(0.0f)
        .describe("Fraction of trees to drop during the dropout.");
    DMLC_DECLARE_FIELD(one_drop)
        .set_default(false)
        .describe("Whether at least one tree should always be dropped during the dropout.");
    DMLC_DECLARE_FIELD(skip_drop)
        .set_range(0.0f, 1.0f)
        .set_default(0.0f)
        .describe("Probability of skipping the dropout during a boosting iteration.");
    DMLC_DECLARE_FIELD(learning_rate)
        .set_lower_bound(0.0f)
        .set_default(0.3f)
        .describe("Learning rate(step size) of update.");
    DMLC_DECLARE_ALIAS(learning_rate, eta);
  }
};


// cache entry
struct CacheEntry {
  std::shared_ptr<DMatrix> data;
  std::vector<bst_float> predictions;
};

// gradient boosted trees
class GBTree : public GradientBooster {
 public:
  explicit GBTree(bst_float base_margin) : model_(base_margin) {}

  void InitCache(const std::vector<std::shared_ptr<DMatrix> > &cache) {
    cache_ = cache;
  }

  void Configure(const std::vector<std::pair<std::string, std::string> >& cfg) override {
    this->cfg = cfg;
    model_.Configure(cfg);
    // initialize the updaters only when needed.
    std::string updater_seq = tparam.updater_seq;
    tparam.InitAllowUnknown(cfg);
    if (updater_seq != tparam.updater_seq) updaters.clear();
    for (const auto& up : updaters) {
      up->Init(cfg);
    }
    // for the 'update' process_type, move trees into trees_to_update
    if (tparam.process_type == kUpdate) {
      model_.InitTreesToUpdate();
    }

    // configure predictor
    predictor = std::unique_ptr<Predictor>(Predictor::Create(tparam.predictor));
    predictor->Init(cfg, cache_);
    monitor.Init("GBTree", tparam.debug_verbose);
  }

  void Load(dmlc::Stream* fi) override {
    model_.Load(fi);

    this->cfg.clear();
    this->cfg.push_back(std::make_pair(std::string("num_feature"),
                                       common::ToString(model_.param.num_feature)));
  }

  void Save(dmlc::Stream* fo) const override {
    model_.Save(fo);
  }

  bool AllowLazyCheckPoint() const override {
    return model_.param.num_output_group == 1 ||
        tparam.updater_seq.find("distcol") != std::string::npos;
  }

  void DoBoost(DMatrix* p_fmat,
               std::vector<bst_gpair>* in_gpair,
               ObjFunction* obj) override {
    const std::vector<bst_gpair>& gpair = *in_gpair;
    std::vector<std::vector<std::unique_ptr<RegTree> > > new_trees;
    const int ngroup = model_.param.num_output_group;
    monitor.Start("BoostNewTrees");
    if (ngroup == 1) {
      std::vector<std::unique_ptr<RegTree> > ret;
      BoostNewTrees(gpair, p_fmat, 0, &ret);
      new_trees.push_back(std::move(ret));
    } else {
      CHECK_EQ(gpair.size() % ngroup, 0U)
          << "must have exactly ngroup*nrow gpairs";
      std::vector<bst_gpair> tmp(gpair.size() / ngroup);
      for (int gid = 0; gid < ngroup; ++gid) {
        bst_omp_uint nsize = static_cast<bst_omp_uint>(tmp.size());
        #pragma omp parallel for schedule(static)
        for (bst_omp_uint i = 0; i < nsize; ++i) {
          tmp[i] = gpair[i * ngroup + gid];
        }
        std::vector<std::unique_ptr<RegTree> > ret;
        BoostNewTrees(tmp, p_fmat, gid, &ret);
        new_trees.push_back(std::move(ret));
      }
    }
    monitor.Stop("BoostNewTrees");
    monitor.Start("CommitModel");
    for (int gid = 0; gid < ngroup; ++gid) {
      this->CommitModel(std::move(new_trees[gid]), gid);
    }
    monitor.Stop("CommitModel");
  }

  void PredictBatch(DMatrix* p_fmat,
               std::vector<bst_float>* out_preds,
               unsigned ntree_limit) override {
    predictor->PredictBatch(p_fmat, out_preds, model_, 0, ntree_limit);
  }

  void PredictInstance(const SparseBatch::Inst& inst,
               std::vector<bst_float>* out_preds,
               unsigned ntree_limit,
               unsigned root_index) override {
    predictor->PredictInstance(inst, out_preds, model_,
                               ntree_limit, root_index);
  }

  void PredictLeaf(DMatrix* p_fmat,
                   std::vector<bst_float>* out_preds,
                   unsigned ntree_limit) override {
    predictor->PredictLeaf(p_fmat, out_preds, model_, ntree_limit);
  }

  void PredictContribution(DMatrix* p_fmat,
                           std::vector<bst_float>* out_contribs,
<<<<<<< HEAD
                           unsigned ntree_limit, bool approximate, int condition,
                           unsigned condition_feature) override {
    predictor->PredictContribution(p_fmat, out_contribs, model_, ntree_limit, approximate);
  }

  void PredictInteractionContributions(DMatrix* p_fmat,
                           std::vector<bst_float>* out_contribs,
                           unsigned ntree_limit, bool approximate) override {
    predictor->PredictInteractionContributions(p_fmat, out_contribs, model_, ntree_limit, approximate);
=======
                           unsigned ntree_limit, bool approximate) override {
    predictor->PredictContribution(p_fmat, out_contribs, model_, ntree_limit, approximate);
>>>>>>> a187ed6c
  }

  std::vector<std::string> DumpModel(const FeatureMap& fmap,
                                     bool with_stats,
                                     std::string format) const override {
    return model_.DumpModel(fmap, with_stats, format);
  }

 protected:
  // initialize updater before using them
  inline void InitUpdater() {
    if (updaters.size() != 0) return;
    std::string tval = tparam.updater_seq;
    std::vector<std::string> ups = common::Split(tval, ',');
    for (const std::string& pstr : ups) {
      std::unique_ptr<TreeUpdater> up(TreeUpdater::Create(pstr.c_str()));
      up->Init(this->cfg);
      updaters.push_back(std::move(up));
    }
  }
  // do group specific group
  inline void
  BoostNewTrees(const std::vector<bst_gpair> &gpair,
                DMatrix *p_fmat,
                int bst_group,
                std::vector<std::unique_ptr<RegTree> >* ret) {
    this->InitUpdater();
    std::vector<RegTree*> new_trees;
    ret->clear();
    // create the trees
    for (int i = 0; i < tparam.num_parallel_tree; ++i) {
      if (tparam.process_type == kDefault) {
        // create new tree
        std::unique_ptr<RegTree> ptr(new RegTree());
        ptr->param.InitAllowUnknown(this->cfg);
        ptr->InitModel();
        new_trees.push_back(ptr.get());
        ret->push_back(std::move(ptr));
      } else if (tparam.process_type == kUpdate) {
        CHECK_LT(model_.trees.size(), model_.trees_to_update.size());
        // move an existing tree from trees_to_update
        auto t = std::move(model_.trees_to_update[model_.trees.size() +
                           bst_group * tparam.num_parallel_tree + i]);
        new_trees.push_back(t.get());
        ret->push_back(std::move(t));
      }
    }
    // update the trees
    for (auto& up : updaters) {
      up->Update(gpair, p_fmat, new_trees);
    }
  }
  // commit new trees all at once
  virtual void
  CommitModel(std::vector<std::unique_ptr<RegTree> >&& new_trees,
              int bst_group) {
    model_.CommitModel(std::move(new_trees), bst_group);

    predictor->UpdatePredictionCache(model_, &updaters, new_trees.size());
  }

  // --- data structure ---
  GBTreeModel model_;
  // training parameter
  GBTreeTrainParam tparam;
  // ----training fields----
  // configurations for tree
  std::vector<std::pair<std::string, std::string> > cfg;
  // the updaters that can be applied to each of tree
  std::vector<std::unique_ptr<TreeUpdater>> updaters;
  // Cached matrices
  std::vector<std::shared_ptr<DMatrix>> cache_;
  std::unique_ptr<Predictor> predictor;
  common::Monitor monitor;
};

// dart
class Dart : public GBTree {
 public:
  explicit Dart(bst_float base_margin) : GBTree(base_margin) {}

  void Configure(const std::vector<std::pair<std::string, std::string> >& cfg) override {
    GBTree::Configure(cfg);
    if (model_.trees.size() == 0) {
      dparam.InitAllowUnknown(cfg);
    }
  }

  void Load(dmlc::Stream* fi) override {
    GBTree::Load(fi);
    weight_drop.resize(model_.param.num_trees);
    if (model_.param.num_trees != 0) {
      fi->Read(&weight_drop);
    }
  }

  void Save(dmlc::Stream* fo) const override {
    GBTree::Save(fo);
    if (weight_drop.size() != 0) {
      fo->Write(weight_drop);
    }
  }

  // predict the leaf scores with dropout if ntree_limit = 0
  void PredictBatch(DMatrix* p_fmat,
               std::vector<bst_float>* out_preds,
               unsigned ntree_limit) override {
    DropTrees(ntree_limit);
    PredLoopInternal<Dart>(p_fmat, out_preds, 0, ntree_limit, true);
  }

  void PredictInstance(const SparseBatch::Inst& inst,
               std::vector<bst_float>* out_preds,
               unsigned ntree_limit,
               unsigned root_index) override {
    DropTrees(1);
    if (thread_temp.size() == 0) {
      thread_temp.resize(1, RegTree::FVec());
      thread_temp[0].Init(model_.param.num_feature);
    }
    out_preds->resize(model_.param.num_output_group);
    ntree_limit *= model_.param.num_output_group;
    if (ntree_limit == 0 || ntree_limit > model_.trees.size()) {
      ntree_limit = static_cast<unsigned>(model_.trees.size());
    }
    // loop over output groups
    for (int gid = 0; gid < model_.param.num_output_group; ++gid) {
      (*out_preds)[gid]
          = PredValue(inst, gid, root_index,
                      &thread_temp[0], 0, ntree_limit) + model_.base_margin;
    }
  }

 protected:
  friend class GBTree;
  // internal prediction loop
  // add predictions to out_preds
  template<typename Derived>
  inline void PredLoopInternal(
      DMatrix* p_fmat,
      std::vector<bst_float>* out_preds,
      unsigned tree_begin,
      unsigned ntree_limit,
      bool init_out_preds) {
    int num_group = model_.param.num_output_group;
    ntree_limit *= num_group;
    if (ntree_limit == 0 || ntree_limit > model_.trees.size()) {
      ntree_limit = static_cast<unsigned>(model_.trees.size());
    }

    if (init_out_preds) {
      size_t n = num_group * p_fmat->info().num_row;
      const std::vector<bst_float>& base_margin = p_fmat->info().base_margin;
      out_preds->resize(n);
      if (base_margin.size() != 0) {
        CHECK_EQ(out_preds->size(), n);
        std::copy(base_margin.begin(), base_margin.end(), out_preds->begin());
      } else {
        std::fill(out_preds->begin(), out_preds->end(), model_.base_margin);
      }
    }

    if (num_group == 1) {
      PredLoopSpecalize<Derived>(p_fmat, out_preds, 1,
                                 tree_begin, ntree_limit);
    } else {
      PredLoopSpecalize<Derived>(p_fmat, out_preds, num_group,
                                 tree_begin, ntree_limit);
    }
  }

  template<typename Derived>
  inline void PredLoopSpecalize(
      DMatrix* p_fmat,
      std::vector<bst_float>* out_preds,
      int num_group,
      unsigned tree_begin,
      unsigned tree_end) {
    const MetaInfo& info = p_fmat->info();
    const int nthread = omp_get_max_threads();
    CHECK_EQ(num_group, model_.param.num_output_group);
    InitThreadTemp(nthread);
    std::vector<bst_float>& preds = *out_preds;
    CHECK_EQ(model_.param.size_leaf_vector, 0)
        << "size_leaf_vector is enforced to 0 so far";
    CHECK_EQ(preds.size(), p_fmat->info().num_row * num_group);
    // start collecting the prediction
    dmlc::DataIter<RowBatch>* iter = p_fmat->RowIterator();
    Derived* self = static_cast<Derived*>(this);
    iter->BeforeFirst();
    while (iter->Next()) {
      const RowBatch &batch = iter->Value();
      // parallel over local batch
      const int K = 8;
      const bst_omp_uint nsize = static_cast<bst_omp_uint>(batch.size);
      const bst_omp_uint rest = nsize % K;
      #pragma omp parallel for schedule(static)
      for (bst_omp_uint i = 0; i < nsize - rest; i += K) {
        const int tid = omp_get_thread_num();
        RegTree::FVec& feats = thread_temp[tid];
        int64_t ridx[K];
        RowBatch::Inst inst[K];
        for (int k = 0; k < K; ++k) {
          ridx[k] = static_cast<int64_t>(batch.base_rowid + i + k);
        }
        for (int k = 0; k < K; ++k) {
          inst[k] = batch[i + k];
        }
        for (int k = 0; k < K; ++k) {
          for (int gid = 0; gid < num_group; ++gid) {
            const size_t offset = ridx[k] * num_group + gid;
            preds[offset] +=
                self->PredValue(inst[k], gid, info.GetRoot(ridx[k]),
                                &feats, tree_begin, tree_end);
          }
        }
      }
      for (bst_omp_uint i = nsize - rest; i < nsize; ++i) {
        RegTree::FVec& feats = thread_temp[0];
        const int64_t ridx = static_cast<int64_t>(batch.base_rowid + i);
        const RowBatch::Inst inst = batch[i];
        for (int gid = 0; gid < num_group; ++gid) {
          const size_t offset = ridx * num_group + gid;
          preds[offset] +=
              self->PredValue(inst, gid, info.GetRoot(ridx),
                              &feats, tree_begin, tree_end);
        }
      }
    }
  }
  // commit new trees all at once
  void CommitModel(std::vector<std::unique_ptr<RegTree> >&& new_trees,
                   int bst_group) override {
    for (size_t i = 0; i < new_trees.size(); ++i) {
      model_.trees.push_back(std::move(new_trees[i]));
      model_.tree_info.push_back(bst_group);
    }
    model_.param.num_trees += static_cast<int>(new_trees.size());
    size_t num_drop = NormalizeTrees(new_trees.size());
    if (dparam.silent != 1) {
      LOG(INFO) << "drop " << num_drop << " trees, "
                << "weight = " << weight_drop.back();
    }
  }
  // predict the leaf scores without dropped trees
  inline bst_float PredValue(const RowBatch::Inst &inst,
                             int bst_group,
                             unsigned root_index,
                             RegTree::FVec *p_feats,
                             unsigned tree_begin,
                             unsigned tree_end) {
    bst_float psum = 0.0f;
    p_feats->Fill(inst);
    for (size_t i = tree_begin; i < tree_end; ++i) {
      if (model_.tree_info[i] == bst_group) {
        bool drop = (std::binary_search(idx_drop.begin(), idx_drop.end(), i));
        if (!drop) {
          int tid = model_.trees[i]->GetLeafIndex(*p_feats, root_index);
          psum += weight_drop[i] * (*model_.trees[i])[tid].leaf_value();
        }
      }
    }
    p_feats->Drop(inst);
    return psum;
  }

  // select dropped trees
  inline void DropTrees(unsigned ntree_limit_drop) {
    std::uniform_real_distribution<> runif(0.0, 1.0);
    auto& rnd = common::GlobalRandom();
    // reset
    idx_drop.clear();
    // sample dropped trees
    bool skip = false;
    if (dparam.skip_drop > 0.0) skip = (runif(rnd) < dparam.skip_drop);
    if (ntree_limit_drop == 0 && !skip) {
      if (dparam.sample_type == 1) {
        bst_float sum_weight = 0.0;
        for (size_t i = 0; i < weight_drop.size(); ++i) {
          sum_weight += weight_drop[i];
        }
        for (size_t i = 0; i < weight_drop.size(); ++i) {
          if (runif(rnd) < dparam.rate_drop * weight_drop.size() * weight_drop[i] / sum_weight) {
            idx_drop.push_back(i);
          }
        }
        if (dparam.one_drop && idx_drop.empty() && !weight_drop.empty()) {
          // the expression below is an ugly but MSVC2013-friendly equivalent of
          // size_t i = std::discrete_distribution<size_t>(weight_drop.begin(),
          //                                               weight_drop.end())(rnd);
          size_t i = std::discrete_distribution<size_t>(
            weight_drop.size(), 0., static_cast<double>(weight_drop.size()),
            [this](double x) -> double {
              return weight_drop[static_cast<size_t>(x)];
            })(rnd);
          idx_drop.push_back(i);
        }
      } else {
        for (size_t i = 0; i < weight_drop.size(); ++i) {
          if (runif(rnd) < dparam.rate_drop) {
            idx_drop.push_back(i);
          }
        }
        if (dparam.one_drop && idx_drop.empty() && !weight_drop.empty()) {
          size_t i = std::uniform_int_distribution<size_t>(0, weight_drop.size() - 1)(rnd);
          idx_drop.push_back(i);
        }
      }
    }
  }
  // set normalization factors
  inline size_t NormalizeTrees(size_t size_new_trees) {
    float lr = 1.0 * dparam.learning_rate / size_new_trees;
    size_t num_drop = idx_drop.size();
    if (num_drop == 0) {
      for (size_t i = 0; i < size_new_trees; ++i) {
        weight_drop.push_back(1.0);
      }
    } else {
      if (dparam.normalize_type == 1) {
        // normalize_type 1
        float factor = 1.0 / (1.0 + lr);
        for (size_t i = 0; i < idx_drop.size(); ++i) {
          weight_drop[idx_drop[i]] *= factor;
        }
        for (size_t i = 0; i < size_new_trees; ++i) {
          weight_drop.push_back(factor);
        }
      } else {
        // normalize_type 0
        float factor = 1.0 * num_drop / (num_drop + lr);
        for (size_t i = 0; i < idx_drop.size(); ++i) {
          weight_drop[idx_drop[i]] *= factor;
        }
        for (size_t i = 0; i < size_new_trees; ++i) {
          weight_drop.push_back(1.0 / (num_drop + lr));
        }
      }
    }
    // reset
    idx_drop.clear();
    return num_drop;
  }

  // init thread buffers
  inline void InitThreadTemp(int nthread) {
    int prev_thread_temp_size = thread_temp.size();
    if (prev_thread_temp_size < nthread) {
      thread_temp.resize(nthread, RegTree::FVec());
      for (int i = prev_thread_temp_size; i < nthread; ++i) {
        thread_temp[i].Init(model_.param.num_feature);
      }
    }
  }

  // --- data structure ---
  // training parameter
  DartTrainParam dparam;
  /*! \brief prediction buffer */
  std::vector<bst_float> weight_drop;
  // indexes of dropped trees
  std::vector<size_t> idx_drop;
  // temporal storage for per thread
  std::vector<RegTree::FVec> thread_temp;
};

// register the objective functions
DMLC_REGISTER_PARAMETER(GBTreeModelParam);
DMLC_REGISTER_PARAMETER(GBTreeTrainParam);
DMLC_REGISTER_PARAMETER(DartTrainParam);

XGBOOST_REGISTER_GBM(GBTree, "gbtree")
.describe("Tree booster, gradient boosted trees.")
.set_body([](const std::vector<std::shared_ptr<DMatrix> >& cached_mats, bst_float base_margin) {
    GBTree* p = new GBTree(base_margin);
    p->InitCache(cached_mats);
    return p;
  });
XGBOOST_REGISTER_GBM(Dart, "dart")
.describe("Tree booster, dart.")
.set_body([](const std::vector<std::shared_ptr<DMatrix> >& cached_mats, bst_float base_margin) {
    GBTree* p = new Dart(base_margin);
    return p;
  });
}  // namespace gbm
}  // namespace xgboost<|MERGE_RESOLUTION|>--- conflicted
+++ resolved
@@ -235,20 +235,15 @@
 
   void PredictContribution(DMatrix* p_fmat,
                            std::vector<bst_float>* out_contribs,
-<<<<<<< HEAD
                            unsigned ntree_limit, bool approximate, int condition,
                            unsigned condition_feature) override {
     predictor->PredictContribution(p_fmat, out_contribs, model_, ntree_limit, approximate);
   }
 
   void PredictInteractionContributions(DMatrix* p_fmat,
-                           std::vector<bst_float>* out_contribs,
-                           unsigned ntree_limit, bool approximate) override {
+                                       std::vector<bst_float>* out_contribs,
+                                       unsigned ntree_limit, bool approximate) override {
     predictor->PredictInteractionContributions(p_fmat, out_contribs, model_, ntree_limit, approximate);
-=======
-                           unsigned ntree_limit, bool approximate) override {
-    predictor->PredictContribution(p_fmat, out_contribs, model_, ntree_limit, approximate);
->>>>>>> a187ed6c
   }
 
   std::vector<std::string> DumpModel(const FeatureMap& fmap,
