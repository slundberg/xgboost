/*!
 * Copyright by Contributors 2017
 */
#include <dmlc/parameter.h>
#include <thrust/copy.h>
#include <thrust/device_vector.h>
#include <xgboost/data.h>
#include <xgboost/predictor.h>
#include <xgboost/tree_model.h>
#include <xgboost/tree_updater.h>
#include <memory>
#include "../common/device_helpers.cuh"

namespace xgboost {
namespace predictor {

DMLC_REGISTRY_FILE_TAG(gpu_predictor);

/*! \brief prediction parameters */
struct GPUPredictionParam : public dmlc::Parameter<GPUPredictionParam> {
  int gpu_id;
  int n_gpus;
  bool silent;
  // declare parameters
  DMLC_DECLARE_PARAMETER(GPUPredictionParam) {
    DMLC_DECLARE_FIELD(gpu_id).set_default(0).describe(
        "Device ordinal for GPU prediction.");
    DMLC_DECLARE_FIELD(n_gpus).set_default(1).describe(
        "Number of devices to use for prediction (NOT IMPLEMENTED).");
    DMLC_DECLARE_FIELD(silent).set_default(false).describe(
        "Do not print information during trainig.");
  }
};
DMLC_REGISTER_PARAMETER(GPUPredictionParam);

template <typename iter_t>
void increment_offset(iter_t begin_itr, iter_t end_itr, size_t amount) {
  thrust::transform(begin_itr, end_itr, begin_itr,
                    [=] __device__(size_t elem) { return elem + amount; });
}

/**
 * \struct  DeviceMatrix
 *
 * \brief A csr representation of the input matrix allocated on the device.
 */

struct DeviceMatrix {
  DMatrix* p_mat;  // Pointer to the original matrix on the host
  dh::bulk_allocator<dh::memory_type::DEVICE> ba;
  dh::dvec<size_t> row_ptr;
  dh::dvec<SparseBatch::Entry> data;
  thrust::device_vector<float> predictions;

  DeviceMatrix(DMatrix* dmat, int device_idx, bool silent) : p_mat(dmat) {
    dh::safe_cuda(cudaSetDevice(device_idx));
    auto info = dmat->info();
    ba.allocate(device_idx, silent, &row_ptr, info.num_row + 1, &data,
                info.num_nonzero);
    auto iter = dmat->RowIterator();
    iter->BeforeFirst();
    size_t data_offset = 0;
    while (iter->Next()) {
      auto batch = iter->Value();
      // Copy row ptr
      thrust::copy(batch.ind_ptr, batch.ind_ptr + batch.size + 1,
                   row_ptr.tbegin() + batch.base_rowid);
      if (batch.base_rowid > 0) {
        auto begin_itr = row_ptr.tbegin() + batch.base_rowid;
        auto end_itr = begin_itr + batch.size + 1;
        increment_offset(begin_itr, end_itr, batch.base_rowid);
      }
      // Copy data
      thrust::copy(batch.data_ptr, batch.data_ptr + batch.ind_ptr[batch.size],
                   data.tbegin() + data_offset);
      data_offset += batch.ind_ptr[batch.size];
    }
  }
};

/**
 * \struct  DevicePredictionNode
 *
 * \brief Packed 16 byte representation of a tree node for use in device
 * prediction
 */

struct DevicePredictionNode {
  XGBOOST_DEVICE DevicePredictionNode()
      : fidx(-1), left_child_idx(-1), right_child_idx(-1) {}

  union NodeValue {
    float leaf_weight;
    float fvalue;
  };

  int fidx;
  int left_child_idx;
  int right_child_idx;
  NodeValue val;

  DevicePredictionNode(const RegTree::Node& n) {  // NOLINT
    this->left_child_idx = n.cleft();
    this->right_child_idx = n.cright();
    this->fidx = n.split_index();
    if (n.default_left()) {
      fidx |= (1U << 31);
    }

    if (n.is_leaf()) {
      this->val.leaf_weight = n.leaf_value();
    } else {
      this->val.fvalue = n.split_cond();
    }
  }

  XGBOOST_DEVICE bool IsLeaf() const { return left_child_idx == -1; }

  XGBOOST_DEVICE int GetFidx() const { return fidx & ((1U << 31) - 1U); }

  XGBOOST_DEVICE bool MissingLeft() const { return (fidx >> 31) != 0; }

  XGBOOST_DEVICE int MissingIdx() const {
    if (MissingLeft()) {
      return this->left_child_idx;
    } else {
      return this->right_child_idx;
    }
  }

  XGBOOST_DEVICE float GetFvalue() const { return val.fvalue; }

  XGBOOST_DEVICE float GetWeight() const { return val.leaf_weight; }
};

struct ElementLoader {
  bool use_shared;
  size_t* d_row_ptr;
  SparseBatch::Entry* d_data;
  int num_features;
  float* smem;

  __device__ ElementLoader(bool use_shared, size_t* row_ptr,
                           SparseBatch::Entry* entry, int num_features,
                           float* smem, int num_rows)
      : use_shared(use_shared),
        d_row_ptr(row_ptr),
        d_data(entry),
        num_features(num_features),
        smem(smem) {
    // Copy instances
    if (use_shared) {
      bst_uint global_idx = blockDim.x * blockIdx.x + threadIdx.x;
      int shared_elements = blockDim.x * num_features;
      dh::block_fill(smem, shared_elements, nanf(""));
      __syncthreads();
      if (global_idx < num_rows) {
        bst_uint elem_begin = d_row_ptr[global_idx];
        bst_uint elem_end = d_row_ptr[global_idx + 1];
        for (bst_uint elem_idx = elem_begin; elem_idx < elem_end; elem_idx++) {
          SparseBatch::Entry elem = d_data[elem_idx];
          smem[threadIdx.x * num_features + elem.index] = elem.fvalue;
        }
      }
      __syncthreads();
    }
  }
  __device__ float GetFvalue(int ridx, int fidx) {
    if (use_shared) {
      return smem[threadIdx.x * num_features + fidx];
    } else {
      // Binary search
      auto begin_ptr = d_data + d_row_ptr[ridx];
      auto end_ptr = d_data + d_row_ptr[ridx + 1];
      SparseBatch::Entry* previous_middle = nullptr;
      while (end_ptr != begin_ptr) {
        auto middle = begin_ptr + (end_ptr - begin_ptr) / 2;
        if (middle == previous_middle) {
          break;
        } else {
          previous_middle = middle;
        }

        if (middle->index == fidx) {
          return middle->fvalue;
        } else if (middle->index < fidx) {
          begin_ptr = middle;
        } else {
          end_ptr = middle;
        }
      }
      // Value is missing
      return nanf("");
    }
  }
};

__device__ float GetLeafWeight(bst_uint ridx, const DevicePredictionNode* tree,
                               ElementLoader* loader) {
  DevicePredictionNode n = tree[0];
  while (!n.IsLeaf()) {
    float fvalue = loader->GetFvalue(ridx, n.GetFidx());
    // Missing value
    if (isnan(fvalue)) {
      n = tree[n.MissingIdx()];
    } else {
      if (fvalue < n.GetFvalue()) {
        n = tree[n.left_child_idx];
      } else {
        n = tree[n.right_child_idx];
      }
    }
  }
  return n.GetWeight();
}

template <int BLOCK_THREADS>
__global__ void PredictKernel(const DevicePredictionNode* d_nodes,
                              float* d_out_predictions, size_t* d_tree_segments,
                              int* d_tree_group, size_t* d_row_ptr,
                              SparseBatch::Entry* d_data, size_t tree_begin,
                              size_t tree_end, size_t num_features,
                              size_t num_rows, bool use_shared, int num_group) {
  extern __shared__ float smem[];
  bst_uint global_idx = blockDim.x * blockIdx.x + threadIdx.x;
  ElementLoader loader(use_shared, d_row_ptr, d_data, num_features, smem,
                       num_rows);
  if (global_idx >= num_rows) return;
  if (num_group == 1) {
    float sum = 0;
    for (int tree_idx = tree_begin; tree_idx < tree_end; tree_idx++) {
      const DevicePredictionNode* d_tree =
          d_nodes + d_tree_segments[tree_idx - tree_begin];
      sum += GetLeafWeight(global_idx, d_tree, &loader);
    }
    d_out_predictions[global_idx] += sum;
  } else {
    for (int tree_idx = tree_begin; tree_idx < tree_end; tree_idx++) {
      int tree_group = d_tree_group[tree_idx];
      const DevicePredictionNode* d_tree =
          d_nodes + d_tree_segments[tree_idx - tree_begin];
      bst_uint out_prediction_idx = global_idx * num_group + tree_group;
      d_out_predictions[out_prediction_idx] +=
          GetLeafWeight(global_idx, d_tree, &loader);
    }
  }
}

class GPUPredictor : public xgboost::Predictor {
 private:
  void DevicePredictInternal(DMatrix* dmat, std::vector<bst_float>* out_preds,
                             const gbm::GBTreeModel& model, size_t tree_begin,
                             size_t tree_end) {
    if (tree_end - tree_begin == 0) {
      return;
    }

    // Add dmatrix to device if not seen before
    if (this->device_matrix_cache_.find(dmat) ==
        this->device_matrix_cache_.end()) {
      this->device_matrix_cache_.emplace(
          dmat, std::unique_ptr<DeviceMatrix>(
                    new DeviceMatrix(dmat, param.gpu_id, param.silent)));
    }
    DeviceMatrix* device_matrix = device_matrix_cache_.find(dmat)->second.get();

    dh::safe_cuda(cudaSetDevice(param.gpu_id));
    CHECK_EQ(model.param.size_leaf_vector, 0);
    // Copy decision trees to device
    thrust::host_vector<size_t> h_tree_segments;
    h_tree_segments.reserve((tree_end - tree_end) + 1);
    size_t sum = 0;
    h_tree_segments.push_back(sum);
    for (auto tree_idx = tree_begin; tree_idx < tree_end; tree_idx++) {
      sum += model.trees[tree_idx]->GetNodes().size();
      h_tree_segments.push_back(sum);
    }

    thrust::host_vector<DevicePredictionNode> h_nodes(h_tree_segments.back());
    for (auto tree_idx = tree_begin; tree_idx < tree_end; tree_idx++) {
      auto& src_nodes = model.trees[tree_idx]->GetNodes();
      std::copy(src_nodes.begin(), src_nodes.end(),
                h_nodes.begin() + h_tree_segments[tree_idx - tree_begin]);
    }

    nodes.resize(h_nodes.size());
    thrust::copy(h_nodes.begin(), h_nodes.end(), nodes.begin());
    tree_segments.resize(h_tree_segments.size());
    thrust::copy(h_tree_segments.begin(), h_tree_segments.end(),
                 tree_segments.begin());
    tree_group.resize(model.tree_info.size());
    thrust::copy(model.tree_info.begin(), model.tree_info.end(),
                 tree_group.begin());

    device_matrix->predictions.resize(out_preds->size());
    thrust::copy(out_preds->begin(), out_preds->end(),
                 device_matrix->predictions.begin());

    const int BLOCK_THREADS = 128;
    const int GRID_SIZE = static_cast<int>(
        dh::div_round_up(device_matrix->row_ptr.size() - 1, BLOCK_THREADS));

    int shared_memory_bytes = static_cast<int>(
        sizeof(float) * device_matrix->p_mat->info().num_col * BLOCK_THREADS);
    bool use_shared = true;
    if (shared_memory_bytes > max_shared_memory_bytes) {
      shared_memory_bytes = 0;
      use_shared = false;
    }

    PredictKernel<BLOCK_THREADS>
        <<<GRID_SIZE, BLOCK_THREADS, shared_memory_bytes>>>(
            dh::raw(nodes), dh::raw(device_matrix->predictions),
            dh::raw(tree_segments), dh::raw(tree_group),
            device_matrix->row_ptr.data(), device_matrix->data.data(),
            tree_begin, tree_end, device_matrix->p_mat->info().num_col,
            device_matrix->p_mat->info().num_row, use_shared,
            model.param.num_output_group);

    dh::safe_cuda(cudaDeviceSynchronize());
    thrust::copy(device_matrix->predictions.begin(),
                 device_matrix->predictions.end(), out_preds->begin());
  }

 public:
  GPUPredictor() : cpu_predictor(Predictor::Create("cpu_predictor")) {}

  void PredictBatch(DMatrix* dmat, std::vector<bst_float>* out_preds,
                    const gbm::GBTreeModel& model, int tree_begin,
                    unsigned ntree_limit = 0) override {
    if (this->PredictFromCache(dmat, out_preds, model, ntree_limit)) {
      return;
    }
    this->InitOutPredictions(dmat->info(), out_preds, model);

    int tree_end = ntree_limit * model.param.num_output_group;
    if (ntree_limit == 0 || ntree_limit > model.trees.size()) {
      tree_end = static_cast<unsigned>(model.trees.size());
    }

    DevicePredictInternal(dmat, out_preds, model, tree_begin, tree_end);
  }

  void UpdatePredictionCache(
      const gbm::GBTreeModel& model,
      std::vector<std::unique_ptr<TreeUpdater>>* updaters,
      int num_new_trees) override {
    auto old_ntree = model.trees.size() - num_new_trees;
    // update cache entry
    for (auto& kv : cache_) {
      PredictionCacheEntry& e = kv.second;
      DMatrix* dmat = kv.first;

      if (e.predictions.size() == 0) {
        cpu_predictor->PredictBatch(dmat, &(e.predictions), model, 0,
                                    static_cast<bst_uint>(model.trees.size()));
      } else if (model.param.num_output_group == 1 && updaters->size() > 0 &&
                 num_new_trees == 1 &&
                 updaters->back()->UpdatePredictionCache(e.data.get(),
                                                         &(e.predictions))) {
        {}  // do nothing
      } else {
        DevicePredictInternal(dmat, &(e.predictions), model, old_ntree,
                              model.trees.size());
      }
    }
  }

  void PredictInstance(const SparseBatch::Inst& inst,
                       std::vector<bst_float>* out_preds,
                       const gbm::GBTreeModel& model, unsigned ntree_limit,
                       unsigned root_index) override {
    cpu_predictor->PredictInstance(inst, out_preds, model, root_index);
  }
  void PredictLeaf(DMatrix* p_fmat, std::vector<bst_float>* out_preds,
                   const gbm::GBTreeModel& model,
                   unsigned ntree_limit) override {
    cpu_predictor->PredictLeaf(p_fmat, out_preds, model, ntree_limit);
  }

  void PredictContribution(DMatrix* p_fmat,
                           std::vector<bst_float>* out_contribs,
<<<<<<< HEAD
                           const gbm::GBTreeModel& model,
                           unsigned ntree_limit,
                           bool approximate,
                           int condition,
                           unsigned condition_feature) override {
    cpu_predictor->PredictContribution(p_fmat, out_contribs, model,
                                       ntree_limit, approximate, condition, condition_feature);
  }

  void PredictInteractionContributions(DMatrix* p_fmat,
                           std::vector<bst_float>* out_contribs,
                           const gbm::GBTreeModel& model,
                           unsigned ntree_limit,
                           bool approximate) override {
    cpu_predictor->PredictInteractionContributions(p_fmat, out_contribs, model,
                                       ntree_limit, approximate);
=======
                           const gbm::GBTreeModel& model, unsigned ntree_limit,
                           bool approximate) override {
    cpu_predictor->PredictContribution(p_fmat, out_contribs, model, ntree_limit,
                                       approximate);
>>>>>>> a187ed6c
  }

  void Init(const std::vector<std::pair<std::string, std::string>>& cfg,
            const std::vector<std::shared_ptr<DMatrix>>& cache) override {
    Predictor::Init(cfg, cache);
    cpu_predictor->Init(cfg, cache);
    param.InitAllowUnknown(cfg);
    max_shared_memory_bytes = dh::max_shared_memory(param.gpu_id);
  }

 private:
  GPUPredictionParam param;
  std::unique_ptr<Predictor> cpu_predictor;
  std::unordered_map<DMatrix*, std::unique_ptr<DeviceMatrix>>
      device_matrix_cache_;
  thrust::device_vector<DevicePredictionNode> nodes;
  thrust::device_vector<size_t> tree_segments;
  thrust::device_vector<int> tree_group;
  size_t max_shared_memory_bytes;
};
XGBOOST_REGISTER_PREDICTOR(GPUPredictor, "gpu_predictor")
    .describe("Make predictions using GPU.")
    .set_body([]() { return new GPUPredictor(); });
}  // namespace predictor
}  // namespace xgboost<|MERGE_RESOLUTION|>--- conflicted
+++ resolved
@@ -380,7 +380,6 @@
 
   void PredictContribution(DMatrix* p_fmat,
                            std::vector<bst_float>* out_contribs,
-<<<<<<< HEAD
                            const gbm::GBTreeModel& model,
                            unsigned ntree_limit,
                            bool approximate,
@@ -391,18 +390,12 @@
   }
 
   void PredictInteractionContributions(DMatrix* p_fmat,
-                           std::vector<bst_float>* out_contribs,
-                           const gbm::GBTreeModel& model,
-                           unsigned ntree_limit,
-                           bool approximate) override {
+                                       std::vector<bst_float>* out_contribs,
+                                       const gbm::GBTreeModel& model,
+                                       unsigned ntree_limit,
+                                       bool approximate) override {
     cpu_predictor->PredictInteractionContributions(p_fmat, out_contribs, model,
-                                       ntree_limit, approximate);
-=======
-                           const gbm::GBTreeModel& model, unsigned ntree_limit,
-                           bool approximate) override {
-    cpu_predictor->PredictContribution(p_fmat, out_contribs, model, ntree_limit,
-                                       approximate);
->>>>>>> a187ed6c
+                                                   ntree_limit, approximate);
   }
 
   void Init(const std::vector<std::pair<std::string, std::string>>& cfg,
