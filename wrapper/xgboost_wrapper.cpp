// implementations in ctypes
#include <cstdio>
#include <vector>
#include <string>
#include <cstring>
#include <algorithm>
#include "./xgboost_wrapper.h"
#include "../src/data.h"
#include "../src/learner/learner-inl.hpp"
#include "../src/io/io.h"
#include "../src/io/simple_dmatrix-inl.hpp"

using namespace xgboost;
using namespace xgboost::io;

namespace xgboost {
namespace wrapper {
// booster wrapper class
class Booster: public learner::BoostLearner<FMatrixS> {
 public:
  explicit Booster(const std::vector<DataMatrix*>& mats) {
    this->silent = 1;
    this->init_model = false;
    this->SetCacheData(mats);
  }
<<<<<<< HEAD
  const float *Pred(const DataMatrix &dmat, int output_margin, uint64_t *len) {
=======
  const float *Pred(const DataMatrix &dmat, int output_margin, bst_ulong *len) {
>>>>>>> 84e5fc28
    this->CheckInitModel();
    this->Predict(dmat, output_margin, &this->preds_);
    *len = this->preds_.size();
    return &this->preds_[0];
  }
  inline void BoostOneIter(const DataMatrix &train,
<<<<<<< HEAD
                           float *grad, float *hess, uint64_t len) {
=======
                           float *grad, float *hess, bst_ulong len) {
>>>>>>> 84e5fc28
    this->gpair_.resize(len);
    const bst_omp_uint ndata = static_cast<bst_omp_uint>(len);
    #pragma omp parallel for schedule(static)
    for (bst_omp_uint j = 0; j < ndata; ++j) {
      gpair_[j] = bst_gpair(grad[j], hess[j]);
    }
    gbm_->DoBoost(train.fmat, train.info.info, &gpair_);
  }
  inline void CheckInitModel(void) {
    if (!init_model) {
      this->InitModel(); init_model = true;
    }
  }
  inline void LoadModel(const char *fname) {
    learner::BoostLearner<FMatrixS>::LoadModel(fname);
    this->init_model = true;
  }
<<<<<<< HEAD
  inline const char** GetModelDump(const utils::FeatMap& fmap, bool with_stats, uint64_t *len) {
=======
  inline const char** GetModelDump(const utils::FeatMap& fmap, bool with_stats, bst_ulong *len) {
>>>>>>> 84e5fc28
    model_dump = this->DumpModel(fmap, with_stats);
    model_dump_cptr.resize(model_dump.size());
    for (size_t i = 0; i < model_dump.size(); ++i) {
      model_dump_cptr[i] = model_dump[i].c_str();
    }
    *len = model_dump.size();
    return &model_dump_cptr[0];
  }
  // temporal fields
  // temporal data to save evaluation dump
  std::string eval_str;
  // temporal space to save model dump
  std::vector<std::string> model_dump;
  std::vector<const char*> model_dump_cptr;

 private:
  bool init_model;
};
}  // namespace wrapper
}  // namespace xgboost

using namespace xgboost::wrapper;

extern "C"{
  void* XGDMatrixCreateFromFile(const char *fname, int silent) {
    return LoadDataMatrix(fname, silent, false);
  }
<<<<<<< HEAD
  void* XGDMatrixCreateFromCSR(const uint64_t *indptr,
                               const unsigned *indices,
                               const float *data,
                               uint64_t nindptr,
                               uint64_t nelem) {
    DMatrixSimple *p_mat = new DMatrixSimple();
    DMatrixSimple &mat = *p_mat;
    mat.row_ptr_.resize(nindptr);
    for (uint64_t i = 0; i < nindptr; ++ i) {
      mat.row_ptr_[i] = static_cast<size_t>(indptr[i]);
    }
    mat.row_data_.resize(nelem);
    for (uint64_t i = 0; i < nelem; ++i) {
=======
  void* XGDMatrixCreateFromCSR(const bst_ulong *indptr,
                               const unsigned *indices,
                               const float *data,
                               bst_ulong nindptr,
                               bst_ulong nelem) {
    DMatrixSimple *p_mat = new DMatrixSimple();
    DMatrixSimple &mat = *p_mat;
    mat.row_ptr_.resize(nindptr);
    for (bst_ulong i = 0; i < nindptr; ++i) {
      mat.row_ptr_[i] = static_cast<size_t>(indptr[i]);
    }
    mat.row_data_.resize(nelem);
    for (bst_ulong i = 0; i < nelem; ++i) {
>>>>>>> 84e5fc28
      mat.row_data_[i] = SparseBatch::Entry(indices[i], data[i]);
      mat.info.info.num_col = std::max(mat.info.info.num_col,
                                       static_cast<uint64_t>(indices[i]+1));
    }
    mat.info.info.num_row = nindptr - 1;
    return p_mat;
  }
  void* XGDMatrixCreateFromMat(const float *data,
<<<<<<< HEAD
                               uint64_t nrow,
                               uint64_t ncol,
=======
                               bst_ulong nrow,
                               bst_ulong ncol,
>>>>>>> 84e5fc28
                               float  missing) {
    DMatrixSimple *p_mat = new DMatrixSimple();
    DMatrixSimple &mat = *p_mat;
    mat.info.info.num_row = nrow;
    mat.info.info.num_col = ncol;
<<<<<<< HEAD
    for (uint64_t i = 0; i < nrow; ++i, data += ncol) {
      uint64_t nelem = 0;
      for (uint64_t j = 0; j < ncol; ++j) {
=======
    for (bst_ulong i = 0; i < nrow; ++i, data += ncol) {
      bst_ulong nelem = 0;
      for (bst_ulong j = 0; j < ncol; ++j) {
>>>>>>> 84e5fc28
        if (data[j] != missing) {
          mat.row_data_.push_back(SparseBatch::Entry(j, data[j]));
          ++nelem;
        }
      }
      mat.row_ptr_.push_back(mat.row_ptr_.back() + nelem);
    }
    return p_mat;
  }
  void* XGDMatrixSliceDMatrix(void *handle,
                              const int *idxset,
<<<<<<< HEAD
                              uint64_t len) {
=======
                              bst_ulong len) {
>>>>>>> 84e5fc28
    DMatrixSimple tmp;
    DataMatrix &dsrc = *static_cast<DataMatrix*>(handle);
    if (dsrc.magic != DMatrixSimple::kMagic) {
      tmp.CopyFrom(dsrc);
    }
    DataMatrix &src = (dsrc.magic == DMatrixSimple::kMagic ?
                       *static_cast<DMatrixSimple*>(handle): tmp);
    DMatrixSimple *p_ret = new DMatrixSimple();
    DMatrixSimple &ret = *p_ret;

    utils::Check(src.info.group_ptr.size() == 0,
                 "slice does not support group structure");
    ret.Clear();
    ret.info.info.num_row = len;
    ret.info.info.num_col = src.info.num_col();

    utils::IIterator<SparseBatch> *iter = src.fmat.RowIterator();
    iter->BeforeFirst();
    utils::Assert(iter->Next(), "slice");
    const SparseBatch &batch = iter->Value();
<<<<<<< HEAD
    for (uint64_t i = 0; i < len; ++i) {
      const int ridx = idxset[i];
      SparseBatch::Inst inst = batch[ridx];
      utils::Check(static_cast<uint64_t>(ridx) < batch.size, "slice index exceed number of rows");
=======
    for (bst_ulong i = 0; i < len; ++i) {
      const int ridx = idxset[i];
      SparseBatch::Inst inst = batch[ridx];
      utils::Check(static_cast<bst_ulong>(ridx) < batch.size, "slice index exceed number of rows");
>>>>>>> 84e5fc28
      ret.row_data_.resize(ret.row_data_.size() + inst.length);
      memcpy(&ret.row_data_[ret.row_ptr_.back()], inst.data,
             sizeof(SparseBatch::Entry) * inst.length);
      ret.row_ptr_.push_back(ret.row_ptr_.back() + inst.length);
      if (src.info.labels.size() != 0) {
        ret.info.labels.push_back(src.info.labels[ridx]);
      }
      if (src.info.weights.size() != 0) {
        ret.info.weights.push_back(src.info.weights[ridx]);
      }
      if (src.info.info.root_index.size() != 0) {
        ret.info.info.root_index.push_back(src.info.info.root_index[ridx]);
      }
      if (src.info.info.fold_index.size() != 0) {
        ret.info.info.fold_index.push_back(src.info.info.fold_index[ridx]);
      }
    }
    return p_ret;
  }
  void XGDMatrixFree(void *handle) {
    delete static_cast<DataMatrix*>(handle);
  }
  void XGDMatrixSaveBinary(void *handle, const char *fname, int silent) {
    SaveDataMatrix(*static_cast<DataMatrix*>(handle), fname, silent);
  }
<<<<<<< HEAD
  void XGDMatrixSetFloatInfo(void *handle, const char *field, const float *info, uint64_t len) {
=======
  void XGDMatrixSetFloatInfo(void *handle, const char *field, const float *info, bst_ulong len) {
>>>>>>> 84e5fc28
    std::vector<float> &vec = 
        static_cast<DataMatrix*>(handle)->info.GetFloatInfo(field);
    vec.resize(len);
    memcpy(&vec[0], info, sizeof(float) * len);
  }
<<<<<<< HEAD
  void XGDMatrixSetUIntInfo(void *handle, const char *field, const unsigned *info, uint64_t len) {
=======
  void XGDMatrixSetUIntInfo(void *handle, const char *field, const unsigned *info, bst_ulong len) {
>>>>>>> 84e5fc28
    std::vector<unsigned> &vec =
        static_cast<DataMatrix*>(handle)->info.GetUIntInfo(field);
    vec.resize(len);
    memcpy(&vec[0], info, sizeof(unsigned) * len);
  }
<<<<<<< HEAD
  void XGDMatrixSetGroup(void *handle, const unsigned *group, uint64_t len) {
    DataMatrix *pmat = static_cast<DataMatrix*>(handle);
    pmat->info.group_ptr.resize(len + 1);
    pmat->info.group_ptr[0] = 0;
    for (uint64_t i = 0; i < len; ++i) {
      pmat->info.group_ptr[i+1] = pmat->info.group_ptr[i]+group[i];
    }
  }
  const float* XGDMatrixGetFloatInfo(const void *handle, const char *field, uint64_t* len) {
=======
  void XGDMatrixSetGroup(void *handle, const unsigned *group, bst_ulong len) {
    DataMatrix *pmat = static_cast<DataMatrix*>(handle);
    pmat->info.group_ptr.resize(len + 1);
    pmat->info.group_ptr[0] = 0;
    for (bst_ulong i = 0; i < len; ++i) {
      pmat->info.group_ptr[i+1] = pmat->info.group_ptr[i]+group[i];
    }
  }
  const float* XGDMatrixGetFloatInfo(const void *handle, const char *field, bst_ulong* len) {
>>>>>>> 84e5fc28
    const std::vector<float> &vec =
        static_cast<const DataMatrix*>(handle)->info.GetFloatInfo(field);
    *len = vec.size();
    return &vec[0];
  }
<<<<<<< HEAD
  const unsigned* XGDMatrixGetUIntInfo(const void *handle, const char *field, uint64_t* len) {
=======
  const unsigned* XGDMatrixGetUIntInfo(const void *handle, const char *field, bst_ulong* len) {
>>>>>>> 84e5fc28
    const std::vector<unsigned> &vec =
        static_cast<const DataMatrix*>(handle)->info.GetUIntInfo(field);
    *len = vec.size();
    return &vec[0];
  }
<<<<<<< HEAD
  uint64_t XGDMatrixNumRow(const void *handle) {
=======
  bst_ulong XGDMatrixNumRow(const void *handle) {
>>>>>>> 84e5fc28
    return static_cast<const DataMatrix*>(handle)->info.num_row();
  }

  // xgboost implementation
<<<<<<< HEAD
  void *XGBoosterCreate(void *dmats[], uint64_t len) {
    std::vector<DataMatrix*> mats;
    for (uint64_t i = 0; i < len; ++i) {
=======
  void *XGBoosterCreate(void *dmats[], bst_ulong len) {
    std::vector<DataMatrix*> mats;
    for (bst_ulong i = 0; i < len; ++i) {
>>>>>>> 84e5fc28
      DataMatrix *dtr = static_cast<DataMatrix*>(dmats[i]);
      mats.push_back(dtr);
    }
    return new Booster(mats);
  }
  void XGBoosterFree(void *handle) {
    delete static_cast<Booster*>(handle);
  }
  void XGBoosterSetParam(void *handle, const char *name, const char *value) {
    static_cast<Booster*>(handle)->SetParam(name, value);
  }
  void XGBoosterUpdateOneIter(void *handle, int iter, void *dtrain) {
    Booster *bst = static_cast<Booster*>(handle);
    DataMatrix *dtr = static_cast<DataMatrix*>(dtrain);
    bst->CheckInitModel();
    bst->CheckInit(dtr);
    bst->UpdateOneIter(iter, *dtr);
  }
  void XGBoosterBoostOneIter(void *handle, void *dtrain,
<<<<<<< HEAD
                             float *grad, float *hess, uint64_t len) {
=======
                             float *grad, float *hess, bst_ulong len) {
>>>>>>> 84e5fc28
    Booster *bst = static_cast<Booster*>(handle);
    DataMatrix *dtr = static_cast<DataMatrix*>(dtrain);
    bst->CheckInitModel();
    bst->CheckInit(dtr);
    bst->BoostOneIter(*dtr, grad, hess, len);
  }
  const char* XGBoosterEvalOneIter(void *handle, int iter, void *dmats[],
<<<<<<< HEAD
                                   const char *evnames[], uint64_t len) {
    Booster *bst = static_cast<Booster*>(handle);
    std::vector<std::string> names;
    std::vector<const DataMatrix*> mats;
    for (uint64_t i = 0; i < len; ++i) {
=======
                                   const char *evnames[], bst_ulong len) {
    Booster *bst = static_cast<Booster*>(handle);
    std::vector<std::string> names;
    std::vector<const DataMatrix*> mats;
    for (bst_ulong i = 0; i < len; ++i) {
>>>>>>> 84e5fc28
      mats.push_back(static_cast<DataMatrix*>(dmats[i]));
      names.push_back(std::string(evnames[i]));
    }
    bst->CheckInitModel();
    bst->eval_str = bst->EvalOneIter(iter, mats, names);
    return bst->eval_str.c_str();
  }
<<<<<<< HEAD
  const float *XGBoosterPredict(void *handle, void *dmat, int output_margin, uint64_t *len) {
=======
  const float *XGBoosterPredict(void *handle, void *dmat, int output_margin, bst_ulong *len) {
>>>>>>> 84e5fc28
    return static_cast<Booster*>(handle)->Pred(*static_cast<DataMatrix*>(dmat), output_margin, len);
  }
  void XGBoosterLoadModel(void *handle, const char *fname) {
    static_cast<Booster*>(handle)->LoadModel(fname);
  }
  void XGBoosterSaveModel(const void *handle, const char *fname) {
    static_cast<const Booster*>(handle)->SaveModel(fname);
  }
<<<<<<< HEAD
  const char** XGBoosterDumpModel(void *handle, const char *fmap, uint64_t *len){
=======
  const char** XGBoosterDumpModel(void *handle, const char *fmap, bst_ulong *len){
>>>>>>> 84e5fc28
    utils::FeatMap featmap;
    if (strlen(fmap) != 0) {
      featmap.LoadText(fmap);
    }
    return static_cast<Booster*>(handle)->GetModelDump(featmap, false, len);
  }
};<|MERGE_RESOLUTION|>--- conflicted
+++ resolved
@@ -23,22 +23,14 @@
     this->init_model = false;
     this->SetCacheData(mats);
   }
-<<<<<<< HEAD
-  const float *Pred(const DataMatrix &dmat, int output_margin, uint64_t *len) {
-=======
   const float *Pred(const DataMatrix &dmat, int output_margin, bst_ulong *len) {
->>>>>>> 84e5fc28
     this->CheckInitModel();
     this->Predict(dmat, output_margin, &this->preds_);
     *len = this->preds_.size();
     return &this->preds_[0];
   }
   inline void BoostOneIter(const DataMatrix &train,
-<<<<<<< HEAD
-                           float *grad, float *hess, uint64_t len) {
-=======
                            float *grad, float *hess, bst_ulong len) {
->>>>>>> 84e5fc28
     this->gpair_.resize(len);
     const bst_omp_uint ndata = static_cast<bst_omp_uint>(len);
     #pragma omp parallel for schedule(static)
@@ -56,11 +48,7 @@
     learner::BoostLearner<FMatrixS>::LoadModel(fname);
     this->init_model = true;
   }
-<<<<<<< HEAD
-  inline const char** GetModelDump(const utils::FeatMap& fmap, bool with_stats, uint64_t *len) {
-=======
   inline const char** GetModelDump(const utils::FeatMap& fmap, bool with_stats, bst_ulong *len) {
->>>>>>> 84e5fc28
     model_dump = this->DumpModel(fmap, with_stats);
     model_dump_cptr.resize(model_dump.size());
     for (size_t i = 0; i < model_dump.size(); ++i) {
@@ -88,21 +76,6 @@
   void* XGDMatrixCreateFromFile(const char *fname, int silent) {
     return LoadDataMatrix(fname, silent, false);
   }
-<<<<<<< HEAD
-  void* XGDMatrixCreateFromCSR(const uint64_t *indptr,
-                               const unsigned *indices,
-                               const float *data,
-                               uint64_t nindptr,
-                               uint64_t nelem) {
-    DMatrixSimple *p_mat = new DMatrixSimple();
-    DMatrixSimple &mat = *p_mat;
-    mat.row_ptr_.resize(nindptr);
-    for (uint64_t i = 0; i < nindptr; ++ i) {
-      mat.row_ptr_[i] = static_cast<size_t>(indptr[i]);
-    }
-    mat.row_data_.resize(nelem);
-    for (uint64_t i = 0; i < nelem; ++i) {
-=======
   void* XGDMatrixCreateFromCSR(const bst_ulong *indptr,
                                const unsigned *indices,
                                const float *data,
@@ -116,7 +89,6 @@
     }
     mat.row_data_.resize(nelem);
     for (bst_ulong i = 0; i < nelem; ++i) {
->>>>>>> 84e5fc28
       mat.row_data_[i] = SparseBatch::Entry(indices[i], data[i]);
       mat.info.info.num_col = std::max(mat.info.info.num_col,
                                        static_cast<uint64_t>(indices[i]+1));
@@ -125,27 +97,16 @@
     return p_mat;
   }
   void* XGDMatrixCreateFromMat(const float *data,
-<<<<<<< HEAD
-                               uint64_t nrow,
-                               uint64_t ncol,
-=======
                                bst_ulong nrow,
                                bst_ulong ncol,
->>>>>>> 84e5fc28
                                float  missing) {
     DMatrixSimple *p_mat = new DMatrixSimple();
     DMatrixSimple &mat = *p_mat;
     mat.info.info.num_row = nrow;
     mat.info.info.num_col = ncol;
-<<<<<<< HEAD
-    for (uint64_t i = 0; i < nrow; ++i, data += ncol) {
-      uint64_t nelem = 0;
-      for (uint64_t j = 0; j < ncol; ++j) {
-=======
     for (bst_ulong i = 0; i < nrow; ++i, data += ncol) {
       bst_ulong nelem = 0;
       for (bst_ulong j = 0; j < ncol; ++j) {
->>>>>>> 84e5fc28
         if (data[j] != missing) {
           mat.row_data_.push_back(SparseBatch::Entry(j, data[j]));
           ++nelem;
@@ -157,11 +118,7 @@
   }
   void* XGDMatrixSliceDMatrix(void *handle,
                               const int *idxset,
-<<<<<<< HEAD
-                              uint64_t len) {
-=======
                               bst_ulong len) {
->>>>>>> 84e5fc28
     DMatrixSimple tmp;
     DataMatrix &dsrc = *static_cast<DataMatrix*>(handle);
     if (dsrc.magic != DMatrixSimple::kMagic) {
@@ -182,17 +139,10 @@
     iter->BeforeFirst();
     utils::Assert(iter->Next(), "slice");
     const SparseBatch &batch = iter->Value();
-<<<<<<< HEAD
-    for (uint64_t i = 0; i < len; ++i) {
-      const int ridx = idxset[i];
-      SparseBatch::Inst inst = batch[ridx];
-      utils::Check(static_cast<uint64_t>(ridx) < batch.size, "slice index exceed number of rows");
-=======
     for (bst_ulong i = 0; i < len; ++i) {
       const int ridx = idxset[i];
       SparseBatch::Inst inst = batch[ridx];
       utils::Check(static_cast<bst_ulong>(ridx) < batch.size, "slice index exceed number of rows");
->>>>>>> 84e5fc28
       ret.row_data_.resize(ret.row_data_.size() + inst.length);
       memcpy(&ret.row_data_[ret.row_ptr_.back()], inst.data,
              sizeof(SparseBatch::Entry) * inst.length);
@@ -218,27 +168,18 @@
   void XGDMatrixSaveBinary(void *handle, const char *fname, int silent) {
     SaveDataMatrix(*static_cast<DataMatrix*>(handle), fname, silent);
   }
-<<<<<<< HEAD
-  void XGDMatrixSetFloatInfo(void *handle, const char *field, const float *info, uint64_t len) {
-=======
   void XGDMatrixSetFloatInfo(void *handle, const char *field, const float *info, bst_ulong len) {
->>>>>>> 84e5fc28
     std::vector<float> &vec = 
         static_cast<DataMatrix*>(handle)->info.GetFloatInfo(field);
     vec.resize(len);
     memcpy(&vec[0], info, sizeof(float) * len);
   }
-<<<<<<< HEAD
-  void XGDMatrixSetUIntInfo(void *handle, const char *field, const unsigned *info, uint64_t len) {
-=======
   void XGDMatrixSetUIntInfo(void *handle, const char *field, const unsigned *info, bst_ulong len) {
->>>>>>> 84e5fc28
     std::vector<unsigned> &vec =
         static_cast<DataMatrix*>(handle)->info.GetUIntInfo(field);
     vec.resize(len);
     memcpy(&vec[0], info, sizeof(unsigned) * len);
   }
-<<<<<<< HEAD
   void XGDMatrixSetGroup(void *handle, const unsigned *group, uint64_t len) {
     DataMatrix *pmat = static_cast<DataMatrix*>(handle);
     pmat->info.group_ptr.resize(len + 1);
@@ -248,50 +189,25 @@
     }
   }
   const float* XGDMatrixGetFloatInfo(const void *handle, const char *field, uint64_t* len) {
-=======
-  void XGDMatrixSetGroup(void *handle, const unsigned *group, bst_ulong len) {
-    DataMatrix *pmat = static_cast<DataMatrix*>(handle);
-    pmat->info.group_ptr.resize(len + 1);
-    pmat->info.group_ptr[0] = 0;
-    for (bst_ulong i = 0; i < len; ++i) {
-      pmat->info.group_ptr[i+1] = pmat->info.group_ptr[i]+group[i];
-    }
-  }
-  const float* XGDMatrixGetFloatInfo(const void *handle, const char *field, bst_ulong* len) {
->>>>>>> 84e5fc28
     const std::vector<float> &vec =
         static_cast<const DataMatrix*>(handle)->info.GetFloatInfo(field);
     *len = vec.size();
     return &vec[0];
   }
-<<<<<<< HEAD
-  const unsigned* XGDMatrixGetUIntInfo(const void *handle, const char *field, uint64_t* len) {
-=======
   const unsigned* XGDMatrixGetUIntInfo(const void *handle, const char *field, bst_ulong* len) {
->>>>>>> 84e5fc28
     const std::vector<unsigned> &vec =
         static_cast<const DataMatrix*>(handle)->info.GetUIntInfo(field);
     *len = vec.size();
     return &vec[0];
   }
-<<<<<<< HEAD
-  uint64_t XGDMatrixNumRow(const void *handle) {
-=======
   bst_ulong XGDMatrixNumRow(const void *handle) {
->>>>>>> 84e5fc28
     return static_cast<const DataMatrix*>(handle)->info.num_row();
   }
 
   // xgboost implementation
-<<<<<<< HEAD
-  void *XGBoosterCreate(void *dmats[], uint64_t len) {
-    std::vector<DataMatrix*> mats;
-    for (uint64_t i = 0; i < len; ++i) {
-=======
   void *XGBoosterCreate(void *dmats[], bst_ulong len) {
     std::vector<DataMatrix*> mats;
     for (bst_ulong i = 0; i < len; ++i) {
->>>>>>> 84e5fc28
       DataMatrix *dtr = static_cast<DataMatrix*>(dmats[i]);
       mats.push_back(dtr);
     }
@@ -311,11 +227,7 @@
     bst->UpdateOneIter(iter, *dtr);
   }
   void XGBoosterBoostOneIter(void *handle, void *dtrain,
-<<<<<<< HEAD
-                             float *grad, float *hess, uint64_t len) {
-=======
                              float *grad, float *hess, bst_ulong len) {
->>>>>>> 84e5fc28
     Booster *bst = static_cast<Booster*>(handle);
     DataMatrix *dtr = static_cast<DataMatrix*>(dtrain);
     bst->CheckInitModel();
@@ -323,19 +235,11 @@
     bst->BoostOneIter(*dtr, grad, hess, len);
   }
   const char* XGBoosterEvalOneIter(void *handle, int iter, void *dmats[],
-<<<<<<< HEAD
-                                   const char *evnames[], uint64_t len) {
-    Booster *bst = static_cast<Booster*>(handle);
-    std::vector<std::string> names;
-    std::vector<const DataMatrix*> mats;
-    for (uint64_t i = 0; i < len; ++i) {
-=======
                                    const char *evnames[], bst_ulong len) {
     Booster *bst = static_cast<Booster*>(handle);
     std::vector<std::string> names;
     std::vector<const DataMatrix*> mats;
     for (bst_ulong i = 0; i < len; ++i) {
->>>>>>> 84e5fc28
       mats.push_back(static_cast<DataMatrix*>(dmats[i]));
       names.push_back(std::string(evnames[i]));
     }
@@ -343,11 +247,7 @@
     bst->eval_str = bst->EvalOneIter(iter, mats, names);
     return bst->eval_str.c_str();
   }
-<<<<<<< HEAD
-  const float *XGBoosterPredict(void *handle, void *dmat, int output_margin, uint64_t *len) {
-=======
   const float *XGBoosterPredict(void *handle, void *dmat, int output_margin, bst_ulong *len) {
->>>>>>> 84e5fc28
     return static_cast<Booster*>(handle)->Pred(*static_cast<DataMatrix*>(dmat), output_margin, len);
   }
   void XGBoosterLoadModel(void *handle, const char *fname) {
@@ -356,11 +256,7 @@
   void XGBoosterSaveModel(const void *handle, const char *fname) {
     static_cast<const Booster*>(handle)->SaveModel(fname);
   }
-<<<<<<< HEAD
-  const char** XGBoosterDumpModel(void *handle, const char *fmap, uint64_t *len){
-=======
   const char** XGBoosterDumpModel(void *handle, const char *fmap, bst_ulong *len){
->>>>>>> 84e5fc28
     utils::FeatMap featmap;
     if (strlen(fmap) != 0) {
       featmap.LoadText(fmap);
