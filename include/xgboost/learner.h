/*!
 * Copyright 2015 by Contributors
 * \file learner.h
 * \brief Learner interface that integrates objective, gbm and evaluation together.
 *  This is the user facing XGBoost training module.
 * \author Tianqi Chen
 */
#ifndef XGBOOST_LEARNER_H_
#define XGBOOST_LEARNER_H_

#include <rabit/rabit.h>
#include <utility>
#include <string>
#include <vector>
#include "./base.h"
#include "./gbm.h"
#include "./metric.h"
#include "./objective.h"

namespace xgboost {
/*!
 * \brief Learner class that does training and prediction.
 *  This is the user facing module of xgboost training.
 *  The Load/Save function corresponds to the model used in python/R.
 *  \code
 *
 *  std::unique_ptr<Learner> learner(new Learner::Create(cache_mats));
 *  learner.Configure(configs);
 *
 *  for (int iter = 0; iter < max_iter; ++iter) {
 *    learner->UpdateOneIter(iter, train_mat);
 *    LOG(INFO) << learner->EvalOneIter(iter, data_sets, data_names);
 *  }
 *
 *  \endcode
 */
class Learner : public rabit::Serializable {
 public:
  /*! \brief virtual destructor */
  virtual ~Learner() {}
  /*!
   * \brief set configuration from pair iterators.
   * \param begin The beginning iterator.
   * \param end The end iterator.
   * \tparam PairIter iterator<std::pair<std::string, std::string> >
   */
  template<typename PairIter>
  inline void Configure(PairIter begin, PairIter end);
  /*!
   * \brief Set the configuration of gradient boosting.
   *  User must call configure once before InitModel and Training.
   *
   * \param cfg configurations on both training and model parameters.
   */
  virtual void Configure(const std::vector<std::pair<std::string, std::string> >& cfg) = 0;
  /*!
   * \brief Initialize the model using the specified configurations via Configure.
   *  An model have to be either Loaded or initialized before Update/Predict/Save can be called.
   */
  virtual void InitModel() = 0;
  /*!
   * \brief load model from stream
   * \param fi input stream.
   */
  virtual void Load(dmlc::Stream* fi) = 0;
  /*!
   * \brief save model to stream.
   * \param fo output stream
   */
  virtual void Save(dmlc::Stream* fo) const = 0;
  /*!
   * \brief update the model for one iteration
   *  With the specified objective function.
   * \param iter current iteration number
   * \param train reference to the data matrix.
   */
  virtual void UpdateOneIter(int iter, DMatrix* train) = 0;
  /*!
   * \brief Do customized gradient boosting with in_gpair.
   *  in_gair can be mutated after this call.
   * \param iter current iteration number
   * \param train reference to the data matrix.
   * \param in_gpair The input gradient statistics.
   */
  virtual void BoostOneIter(int iter,
                            DMatrix* train,
                            std::vector<bst_gpair>* in_gpair) = 0;
  /*!
   * \brief evaluate the model for specific iteration using the configured metrics.
   * \param iter iteration number
   * \param data_sets datasets to be evaluated.
   * \param data_names name of each dataset
   * \return a string corresponding to the evaluation result
   */
  virtual std::string EvalOneIter(int iter,
                                  const std::vector<DMatrix*>& data_sets,
                                  const std::vector<std::string>& data_names) = 0;
  /*!
   * \brief get prediction given the model.
   * \param data input data
   * \param output_margin whether to only predict margin value instead of transformed prediction
   * \param out_preds output vector that stores the prediction
   * \param ntree_limit limit number of trees used for boosted tree
   *   predictor, when it equals 0, this means we are using all the trees
   * \param pred_leaf whether to only predict the leaf index of each tree in a boosted tree predictor
   * \param pred_contribs whether to only predict the feature contributions
   * \param approx_contribs whether to approximate the feature contributions for speed
<<<<<<< HEAD
   * \param interaction_contribs whether to compute the feature pair contributions
=======
>>>>>>> a187ed6c
   */
  virtual void Predict(DMatrix* data,
                       bool output_margin,
                       std::vector<bst_float> *out_preds,
                       unsigned ntree_limit = 0,
                       bool pred_leaf = false,
                       bool pred_contribs = false,
<<<<<<< HEAD
                       bool approx_contribs = false,
                       bool interaction_contribs = false) const = 0;
=======
                       bool approx_contribs = false) const = 0;
>>>>>>> a187ed6c
  /*!
   * \brief Set additional attribute to the Booster.
   *  The property will be saved along the booster.
   * \param key The key of the property.
   * \param value The value of the property.
   */
  virtual void SetAttr(const std::string& key, const std::string& value) = 0;
  /*!
   * \brief Get attribute from the booster.
   *  The property will be saved along the booster.
   * \param key The key of the attribute.
   * \param out The output value.
   * \return Whether the key exists among booster's attributes.
   */
  virtual bool GetAttr(const std::string& key, std::string* out) const = 0;
  /*!
   * \brief Delete an attribute from the booster.
   * \param key The key of the attribute.
   * \return Whether the key was found among booster's attributes.
   */
  virtual bool DelAttr(const std::string& key) = 0;
  /*!
   * \brief Get a vector of attribute names from the booster.
   * \return vector of attribute name strings.
   */
  virtual std::vector<std::string> GetAttrNames() const = 0;
  /*!
   * \return whether the model allow lazy checkpoint in rabit.
   */
  bool AllowLazyCheckPoint() const;
  /*!
   * \brief dump the model in the requested format
   * \param fmap feature map that may help give interpretations of feature
   * \param with_stats extra statistics while dumping model
   * \param format the format to dump the model in
   * \return a vector of dump for boosters.
   */
  std::vector<std::string> DumpModel(const FeatureMap& fmap,
                                     bool with_stats,
                                     std::string format) const;
  /*!
   * \brief online prediction function, predict score for one instance at a time
   *  NOTE: use the batch prediction interface if possible, batch prediction is usually
   *        more efficient than online prediction
   *        This function is NOT threadsafe, make sure you only call from one thread.
   *
   * \param inst the instance you want to predict
   * \param output_margin whether to only predict margin value instead of transformed prediction
   * \param out_preds output vector to hold the predictions
   * \param ntree_limit limit the number of trees used in prediction
   */
  inline void Predict(const SparseBatch::Inst &inst,
                      bool output_margin,
                      std::vector<bst_float> *out_preds,
                      unsigned ntree_limit = 0) const;
  /*!
   * \brief Create a new instance of learner.
   * \param cache_data The matrix to cache the prediction.
   * \return Created learner.
   */
  static Learner* Create(const std::vector<std::shared_ptr<DMatrix> >& cache_data);

 protected:
  /*! \brief internal base score of the model */
  bst_float base_score_;
  /*! \brief objective function */
  std::unique_ptr<ObjFunction> obj_;
  /*! \brief The gradient booster used by the model*/
  std::unique_ptr<GradientBooster> gbm_;
  /*! \brief The evaluation metrics used to evaluate the model. */
  std::vector<std::unique_ptr<Metric> > metrics_;
};

// implementation of inline functions.
inline void Learner::Predict(const SparseBatch::Inst& inst,
                             bool output_margin,
                             std::vector<bst_float>* out_preds,
                             unsigned ntree_limit) const {
  gbm_->PredictInstance(inst, out_preds, ntree_limit);
  if (!output_margin) {
    obj_->PredTransform(out_preds);
  }
}

// implementing configure.
template<typename PairIter>
inline void Learner::Configure(PairIter begin, PairIter end) {
  std::vector<std::pair<std::string, std::string> > vec(begin, end);
  this->Configure(vec);
}

}  // namespace xgboost
#endif  // XGBOOST_LEARNER_H_<|MERGE_RESOLUTION|>--- conflicted
+++ resolved
@@ -105,10 +105,7 @@
    * \param pred_leaf whether to only predict the leaf index of each tree in a boosted tree predictor
    * \param pred_contribs whether to only predict the feature contributions
    * \param approx_contribs whether to approximate the feature contributions for speed
-<<<<<<< HEAD
    * \param interaction_contribs whether to compute the feature pair contributions
-=======
->>>>>>> a187ed6c
    */
   virtual void Predict(DMatrix* data,
                        bool output_margin,
@@ -116,12 +113,9 @@
                        unsigned ntree_limit = 0,
                        bool pred_leaf = false,
                        bool pred_contribs = false,
-<<<<<<< HEAD
                        bool approx_contribs = false,
                        bool interaction_contribs = false) const = 0;
-=======
-                       bool approx_contribs = false) const = 0;
->>>>>>> a187ed6c
+
   /*!
    * \brief Set additional attribute to the Booster.
    *  The property will be saved along the booster.
