/*!
 * Copyright by Contributors
 * \file gbm.h
 * \brief Interface of gradient booster,
 *  that learns through gradient statistics.
 * \author Tianqi Chen
 */
#ifndef XGBOOST_GBM_H_
#define XGBOOST_GBM_H_

#include <dmlc/registry.h>
#include <vector>
#include <utility>
#include <string>
#include <functional>
#include <memory>
#include "./base.h"
#include "./data.h"
#include "./objective.h"
#include "./feature_map.h"

namespace xgboost {
/*!
 * \brief interface of gradient boosting model.
 */
class GradientBooster {
 public:
  /*! \brief virtual destructor */
  virtual ~GradientBooster() {}
  /*!
   * \brief set configuration from pair iterators.
   * \param begin The beginning iterator.
   * \param end The end iterator.
   * \tparam PairIter iterator<std::pair<std::string, std::string> >
   */
  template<typename PairIter>
  inline void Configure(PairIter begin, PairIter end);
  /*!
   * \brief Set the configuration of gradient boosting.
   *  User must call configure once before InitModel and Training.
   *
   * \param cfg configurations on both training and model parameters.
   */
  virtual void Configure(const std::vector<std::pair<std::string, std::string> >& cfg) = 0;
  /*!
   * \brief load model from stream
   * \param fi input stream.
   */
  virtual void Load(dmlc::Stream* fi) = 0;
  /*!
   * \brief save model to stream.
   * \param fo output stream
   */
  virtual void Save(dmlc::Stream* fo) const = 0;
  /*!
   * \brief whether the model allow lazy checkpoint
   * return true if model is only updated in DoBoost
   * after all Allreduce calls
   */
  virtual bool AllowLazyCheckPoint() const {
    return false;
  }
  /*!
   * \brief perform update to the model(boosting)
   * \param p_fmat feature matrix that provide access to features
   * \param in_gpair address of the gradient pair statistics of the data
   * \param obj The objective function, optional, can be nullptr when use customized version
   * the booster may change content of gpair
   */
  virtual void DoBoost(DMatrix* p_fmat,
                       std::vector<bst_gpair>* in_gpair,
                       ObjFunction* obj = nullptr) = 0;
  /*!
   * \brief generate predictions for given feature matrix
   * \param dmat feature matrix
   * \param out_preds output vector to hold the predictions
   * \param ntree_limit limit the number of trees used in prediction, when it equals 0, this means
   *    we do not limit number of trees, this parameter is only valid for gbtree, but not for gblinear
   */
  virtual void PredictBatch(DMatrix* dmat,
                       std::vector<bst_float>* out_preds,
                       unsigned ntree_limit = 0) = 0;
  /*!
   * \brief online prediction function, predict score for one instance at a time
   *  NOTE: use the batch prediction interface if possible, batch prediction is usually
   *        more efficient than online prediction
   *        This function is NOT threadsafe, make sure you only call from one thread
   *
   * \param inst the instance you want to predict
   * \param out_preds output vector to hold the predictions
   * \param ntree_limit limit the number of trees used in prediction
   * \param root_index the root index
   * \sa Predict
   */
  virtual void PredictInstance(const SparseBatch::Inst& inst,
                       std::vector<bst_float>* out_preds,
                       unsigned ntree_limit = 0,
                       unsigned root_index = 0) = 0;
  /*!
   * \brief predict the leaf index of each tree, the output will be nsample * ntree vector
   *        this is only valid in gbtree predictor
   * \param dmat feature matrix
   * \param out_preds output vector to hold the predictions
   * \param ntree_limit limit the number of trees used in prediction, when it equals 0, this means
   *    we do not limit number of trees, this parameter is only valid for gbtree, but not for gblinear
   */
  virtual void PredictLeaf(DMatrix* dmat,
                           std::vector<bst_float>* out_preds,
                           unsigned ntree_limit = 0) = 0;

  /*!
   * \brief feature contributions to individual predictions; the output will be a vector
   *         of length (nfeats + 1) * num_output_group * nsample, arranged in that order
   * \param dmat feature matrix
   * \param out_contribs output vector to hold the contributions
   * \param ntree_limit limit the number of trees used in prediction, when it equals 0, this means
   *    we do not limit number of trees
   * \param approximate use a faster (inconsistent) approximation of SHAP values
<<<<<<< HEAD
   * \param condition condition on the condition_feature (0=no, -1=cond off, 1=cond on).
   * \param condition_feature feature to condition on (i.e. fix) during calculations
   */
  virtual void PredictContribution(DMatrix* dmat,
                           std::vector<bst_float>* out_contribs,
                           unsigned ntree_limit = 0, bool approximate = false,
                           int condition = 0, unsigned condition_feature = 0) = 0;

  virtual void PredictInteractionContributions(DMatrix* dmat,
                           std::vector<bst_float>* out_contribs,
=======
   */
  virtual void PredictContribution(DMatrix* dmat,
                           std::vector<bst_float>* out_contribs,
>>>>>>> a187ed6c
                           unsigned ntree_limit = 0, bool approximate = false) = 0;

  /*!
   * \brief dump the model in the requested format
   * \param fmap feature map that may help give interpretations of feature
   * \param with_stats extra statistics while dumping model
   * \param format the format to dump the model in
   * \return a vector of dump for boosters.
   */
  virtual std::vector<std::string> DumpModel(const FeatureMap& fmap,
                                             bool with_stats,
                                             std::string format) const = 0;
  /*!
   * \brief create a gradient booster from given name
   * \param name name of gradient booster
   * \param cache_mats The cache data matrix of the Booster.
   * \param base_margin The base margin of prediction.
   * \return The created booster.
   */
  static GradientBooster* Create(
      const std::string& name,
      const std::vector<std::shared_ptr<DMatrix> >& cache_mats,
      bst_float base_margin);
};

// implementing configure.
template<typename PairIter>
inline void GradientBooster::Configure(PairIter begin, PairIter end) {
  std::vector<std::pair<std::string, std::string> > vec(begin, end);
  this->Configure(vec);
}

/*!
 * \brief Registry entry for tree updater.
 */
struct GradientBoosterReg
    : public dmlc::FunctionRegEntryBase<
  GradientBoosterReg,
  std::function<GradientBooster* (const std::vector<std::shared_ptr<DMatrix> > &cached_mats,
                                  bst_float base_margin)> > {
};

/*!
 * \brief Macro to register gradient booster.
 *
 * \code
 * // example of registering a objective ndcg@k
 * XGBOOST_REGISTER_GBM(GBTree, "gbtree")
 * .describe("Boosting tree ensembles.")
 * .set_body([]() {
 *     return new GradientBooster<TStats>();
 *   });
 * \endcode
 */
#define XGBOOST_REGISTER_GBM(UniqueId, Name)                            \
  static DMLC_ATTRIBUTE_UNUSED ::xgboost::GradientBoosterReg &          \
  __make_ ## GradientBoosterReg ## _ ## UniqueId ## __ =                \
      ::dmlc::Registry< ::xgboost::GradientBoosterReg>::Get()->__REGISTER__(Name)

}  // namespace xgboost
#endif  // XGBOOST_GBM_H_<|MERGE_RESOLUTION|>--- conflicted
+++ resolved
@@ -116,7 +116,6 @@
    * \param ntree_limit limit the number of trees used in prediction, when it equals 0, this means
    *    we do not limit number of trees
    * \param approximate use a faster (inconsistent) approximation of SHAP values
-<<<<<<< HEAD
    * \param condition condition on the condition_feature (0=no, -1=cond off, 1=cond on).
    * \param condition_feature feature to condition on (i.e. fix) during calculations
    */
@@ -127,12 +126,6 @@
 
   virtual void PredictInteractionContributions(DMatrix* dmat,
                            std::vector<bst_float>* out_contribs,
-=======
-   */
-  virtual void PredictContribution(DMatrix* dmat,
-                           std::vector<bst_float>* out_contribs,
->>>>>>> a187ed6c
-                           unsigned ntree_limit = 0, bool approximate = false) = 0;
 
   /*!
    * \brief dump the model in the requested format
