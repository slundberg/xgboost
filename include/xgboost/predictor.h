/*!
 * Copyright by Contributors
 * \file predictor.h
 * \brief Interface of predictor,
 *  performs predictions for a gradient booster.
 */
#pragma once
#include <xgboost/base.h>
#include <xgboost/data.h>
#include <functional>
#include <memory>
#include <string>
#include <utility>
#include <vector>
#include "../../src/gbm/gbtree_model.h"

// Forward declarations
namespace xgboost {
class TreeUpdater;
}

namespace xgboost {

/**
 * \class Predictor
 *
 * \brief Performs prediction on individual training instances or batches of
 * instances for GBTree. The predictor also manages a prediction cache
 * associated with input matrices. If possible, it will use previously
 * calculated predictions instead of calculating new predictions.
 *        Prediction functions all take a GBTreeModel and a DMatrix as input and
 * output a vector of predictions. The predictor does not modify any state of
 * the model itself.
 */

class Predictor {
 public:
  virtual ~Predictor() {}

  /**
   * \fn  virtual void Predictor::Init(const std::vector<std::pair<std::string,
   * std::string> >&cfg ,const std::vector<std::shared_ptr<DMatrix> > &cache);
   *
   * \brief Configure and register input matrices in prediction cache.
   *
   * \param cfg   The configuration.
   * \param cache Vector of DMatrix's to be used in prediction.
   */

  virtual void Init(const std::vector<std::pair<std::string, std::string>>& cfg,
                    const std::vector<std::shared_ptr<DMatrix>>& cache);

  /**
   * \fn  virtual void Predictor::PredictBatch( DMatrix* dmat,
   * std::vector<bst_float>* out_preds, const gbm::GBTreeModel &model, int
   * tree_begin, unsigned ntree_limit = 0) = 0;
   *
   * \brief Generate batch predictions for a given feature matrix. May use
   * cached predictions if available instead of calculating from scratch.
   *
   * \param [in,out]  dmat        Feature matrix.
   * \param [in,out]  out_preds   The output preds.
   * \param           model       The model to predict from.
   * \param           tree_begin  The tree begin index.
   * \param           ntree_limit (Optional) The ntree limit. 0 means do not
   * limit trees.
   */

  virtual void PredictBatch(DMatrix* dmat, std::vector<bst_float>* out_preds,
                            const gbm::GBTreeModel& model, int tree_begin,
                            unsigned ntree_limit = 0) = 0;

  /**
   * \fn  virtual void Predictor::UpdatePredictionCache( const gbm::GBTreeModel
   * &model, std::vector<std::unique_ptr<TreeUpdater> >* updaters, int
   * num_new_trees) = 0;
   *
   * \brief Update the internal prediction cache using newly added trees. Will
   * use the tree updater to do this if possible. Should be called as a part of
   * the tree boosting process to facilitate the look up of predictions
   * at a later time.
   *
   * \param           model         The model.
   * \param [in,out]  updaters      The updater sequence for gradient boosting.
   * \param           num_new_trees Number of new trees.
   */

  virtual void UpdatePredictionCache(
      const gbm::GBTreeModel& model,
      std::vector<std::unique_ptr<TreeUpdater>>* updaters,
      int num_new_trees) = 0;

  /**
   * \fn  virtual void Predictor::PredictInstance( const SparseBatch::Inst&
   * inst, std::vector<bst_float>* out_preds, const gbm::GBTreeModel& model,
   * unsigned ntree_limit = 0, unsigned root_index = 0) = 0;
   *
   * \brief online prediction function, predict score for one instance at a time
   * NOTE: use the batch prediction interface if possible, batch prediction is
   * usually more efficient than online prediction This function is NOT
   * threadsafe, make sure you only call from one thread.
   *
   * \param           inst        The instance to predict.
   * \param [in,out]  out_preds   The output preds.
   * \param           model       The model to predict from
   * \param           ntree_limit (Optional) The ntree limit.
   * \param           root_index  (Optional) Zero-based index of the root.
   */

  virtual void PredictInstance(const SparseBatch::Inst& inst,
                               std::vector<bst_float>* out_preds,
                               const gbm::GBTreeModel& model,
                               unsigned ntree_limit = 0,
                               unsigned root_index = 0) = 0;

  /**
   * \fn  virtual void Predictor::PredictLeaf(DMatrix* dmat,
   * std::vector<bst_float>* out_preds, const gbm::GBTreeModel& model, unsigned
   * ntree_limit = 0) = 0;
   *
   * \brief predict the leaf index of each tree, the output will be nsample *
   * ntree vector this is only valid in gbtree predictor.
   *
   * \param [in,out]  dmat        The input feature matrix.
   * \param [in,out]  out_preds   The output preds.
   * \param           model       Model to make predictions from.
   * \param           ntree_limit (Optional) The ntree limit.
   */

  virtual void PredictLeaf(DMatrix* dmat, std::vector<bst_float>* out_preds,
                           const gbm::GBTreeModel& model,
                           unsigned ntree_limit = 0) = 0;

  /**
   * \fn  virtual void Predictor::PredictContribution( DMatrix* dmat,
   * std::vector<bst_float>* out_contribs, const gbm::GBTreeModel& model,
   * unsigned ntree_limit = 0) = 0;
   *
   * \brief feature contributions to individual predictions; the output will be
   * a vector of length (nfeats + 1) * num_output_group * nsample, arranged in
   * that order.
   *
   * \param [in,out]  dmat          The input feature matrix.
   * \param [in,out]  out_contribs  The output feature contribs.
   * \param           model         Model to make predictions from.
   * \param           ntree_limit   (Optional) The ntree limit.
   * \param           approximate   Use fast approximate algorithm.
   */

<<<<<<< HEAD
  virtual void PredictContribution(
    DMatrix* dmat, std::vector<bst_float>* out_contribs,
    const gbm::GBTreeModel& model, unsigned ntree_limit = 0, bool approximate = false) = 0;
=======
  virtual void PredictContribution(DMatrix* dmat,
                                   std::vector<bst_float>* out_contribs,
                                   const gbm::GBTreeModel& model,
                                   unsigned ntree_limit = 0) = 0;
>>>>>>> 9a81c74a

  /**
   * \fn  static Predictor* Predictor::Create(std::string name);
   *
   * \brief Creates a new Predictor*.
   *
   */

  static Predictor* Create(std::string name);

 protected:
  /**
   * \fn  bool PredictFromCache(DMatrix* dmat, std::vector<bst_float>*
   * out_preds, const gbm::GBTreeModel& model, unsigned ntree_limit = 0)
   *
   * \brief Attempt to predict from cache.
   *
   * \return  True if it succeeds, false if it fails.
   */
  bool PredictFromCache(DMatrix* dmat, std::vector<bst_float>* out_preds,
                        const gbm::GBTreeModel& model,
                        unsigned ntree_limit = 0);

  /**
   * \fn void Predictor::InitOutPredictions(const MetaInfo& info,
   * std::vector<bst_float>* out_preds, const gbm::GBTreeModel& model) const;
   *
   * \brief  Init out predictions according to base margin.
   *
   * \param          info      Dmatrix info possibly containing base margin.
   * \param [in,out] out_preds The out preds.
   * \param          model     The model.
   */
  void InitOutPredictions(const MetaInfo& info,
                          std::vector<bst_float>* out_preds,
                          const gbm::GBTreeModel& model) const;

  /**
   * \struct  PredictionCacheEntry
   *
   * \brief Contains pointer to input matrix and associated cached predictions.
   */

  struct PredictionCacheEntry {
    std::shared_ptr<DMatrix> data;
    std::vector<bst_float> predictions;
  };

  /**
   * \brief Map of matrices and associated cached predictions to facilitate
   * storing and looking up predictions.
   */

  std::unordered_map<DMatrix*, PredictionCacheEntry> cache_;
};

/*!
 * \brief Registry entry for predictor.
 */
struct PredictorReg
    : public dmlc::FunctionRegEntryBase<PredictorReg,
                                        std::function<Predictor*()>> {};

#define XGBOOST_REGISTER_PREDICTOR(UniqueId, Name)      \
  static DMLC_ATTRIBUTE_UNUSED ::xgboost::PredictorReg& \
      __make_##PredictorReg##_##UniqueId##__ =          \
          ::dmlc::Registry<::xgboost::PredictorReg>::Get()->__REGISTER__(Name)
}  // namespace xgboost<|MERGE_RESOLUTION|>--- conflicted
+++ resolved
@@ -147,16 +147,11 @@
    * \param           approximate   Use fast approximate algorithm.
    */
 
-<<<<<<< HEAD
-  virtual void PredictContribution(
-    DMatrix* dmat, std::vector<bst_float>* out_contribs,
-    const gbm::GBTreeModel& model, unsigned ntree_limit = 0, bool approximate = false) = 0;
-=======
   virtual void PredictContribution(DMatrix* dmat,
                                    std::vector<bst_float>* out_contribs,
                                    const gbm::GBTreeModel& model,
-                                   unsigned ntree_limit = 0) = 0;
->>>>>>> 9a81c74a
+                                   unsigned ntree_limit = 0,
+                                   bool approximate = false) = 0;
 
   /**
    * \fn  static Predictor* Predictor::Create(std::string name);
