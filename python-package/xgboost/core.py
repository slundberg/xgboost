--- conflicted
+++ resolved
@@ -992,11 +992,7 @@
         return self.eval_set([(data, name)], iteration)
 
     def predict(self, data, output_margin=False, ntree_limit=0, pred_leaf=False,
-<<<<<<< HEAD
                 pred_contribs=False, approx_contribs=False, interaction_contribs=False):
-=======
-                pred_contribs=False, approx_contribs=False):
->>>>>>> a187ed6c
         """
         Predict with data.
 
@@ -1030,14 +1026,11 @@
 
         approx_contribs : bool
             Approximate the contributions of each feature
-<<<<<<< HEAD
 
         interaction_contribs : bool
             When this option and pred_contribs on, the output will be a matrix of
             (nsample, nfeats, nfeats) indicating the SHAP interaction
             values for each pair of features.
-=======
->>>>>>> a187ed6c
 
         Returns
         -------
@@ -1052,11 +1045,8 @@
             option_mask |= 0x04
         if approx_contribs:
             option_mask |= 0x08
-<<<<<<< HEAD
         if interaction_contribs:
             option_mask |= 0x16
-=======
->>>>>>> a187ed6c
 
         self._validate_features(data)
 
