# package root
PKGROOT=../../
# _*_ mode: Makefile; _*_
CXX=`Rcmd config CXX`
TCFLAGS=`Rcmd config CFLAGS` 
# expose these flags to R CMD SHLIB
PKG_CPPFLAGS= -DXGBOOST_CUSTOMIZE_ERROR_ -I$(PKGROOT)  $(SHLIB_OPENMP_CFLAGS)
<<<<<<< HEAD
XGBFLAG= -O3 -DXGBOOST_CUSTOMIZE_ERROR_ -fPIC  $(SHLIB_OPENMP_CFLAGS)
PKG_LIBS = $(SHLIB_OPENMP_CFLAGS)
=======
PKG_CPPFLAGS+= $(SHLIB_PTHREAD_FLAGS)
XGBFLAG= $(CFLAGS) -DXGBOOST_CUSTOMIZE_ERROR_ -fPIC  $(SHLIB_OPENMP_CFLAGS) $(SHLIB_PTHREAD_FLAGS)
PKG_LIBS = $(SHLIB_OPENMP_CFLAGS) $(SHLIB_PTHREAD_FLAGS)
>>>>>>> 366ac95a

ifeq ($(no_omp),1)
	PKG_CPPFLAGS += -DDISABLE_OPENMP 
endif

CXXOBJ= xgboost_wrapper.o xgboost_io.o xgboost_gbm.o xgboost_updater.o
OBJECTS= xgboost_R.o $(CXXOBJ)

.PHONY: all clean
all: $(SHLIB)
$(SHLIB): $(OBJECTS)

xgboost_wrapper.o: $(PKGROOT)/wrapper/xgboost_wrapper.cpp
xgboost_io.o: $(PKGROOT)/src/io/io.cpp 
xgboost_gbm.o: $(PKGROOT)/src/gbm/gbm.cpp
xgboost_updater.o: $(PKGROOT)/src/tree/updater.cpp

$(CXXOBJ) :
	$(CXX) -c $(XGBFLAG) -o $@ $(firstword $(filter %.cpp %.c, $^) )

clean:
	rm -rf *.so *.o *~ *.dll
	<|MERGE_RESOLUTION|>--- conflicted
+++ resolved
@@ -5,14 +5,9 @@
 TCFLAGS=`Rcmd config CFLAGS` 
 # expose these flags to R CMD SHLIB
 PKG_CPPFLAGS= -DXGBOOST_CUSTOMIZE_ERROR_ -I$(PKGROOT)  $(SHLIB_OPENMP_CFLAGS)
-<<<<<<< HEAD
-XGBFLAG= -O3 -DXGBOOST_CUSTOMIZE_ERROR_ -fPIC  $(SHLIB_OPENMP_CFLAGS)
-PKG_LIBS = $(SHLIB_OPENMP_CFLAGS)
-=======
 PKG_CPPFLAGS+= $(SHLIB_PTHREAD_FLAGS)
-XGBFLAG= $(CFLAGS) -DXGBOOST_CUSTOMIZE_ERROR_ -fPIC  $(SHLIB_OPENMP_CFLAGS) $(SHLIB_PTHREAD_FLAGS)
+XGBFLAG= -O3 -DXGBOOST_CUSTOMIZE_ERROR_ -fPIC  $(SHLIB_OPENMP_CFLAGS) $(SHLIB_PTHREAD_FLAGS)
 PKG_LIBS = $(SHLIB_OPENMP_CFLAGS) $(SHLIB_PTHREAD_FLAGS)
->>>>>>> 366ac95a
 
 ifeq ($(no_omp),1)
 	PKG_CPPFLAGS += -DDISABLE_OPENMP 
@@ -35,4 +30,3 @@
 
 clean:
 	rm -rf *.so *.o *~ *.dll
-	