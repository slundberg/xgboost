context('Test helper functions')

require(xgboost)
require(data.table)
require(Matrix)
require(vcd, quietly = TRUE)

set.seed(1982)
data(Arthritis)
df <- data.table(Arthritis, keep.rownames = F)
df[,AgeDiscret := as.factor(round(Age / 10,0))]
df[,AgeCat := as.factor(ifelse(Age > 30, "Old", "Young"))]
df[,ID := NULL]
sparse_matrix <- sparse.model.matrix(Improved~.-1, data = df)
label <- df[, ifelse(Improved == "Marked", 1, 0)]

# binary
nrounds <- 12
bst.Tree <- xgboost(data = sparse_matrix, label = label, max_depth = 9,
                    eta = 1, nthread = 2, nrounds = nrounds, verbose = 0,
                    objective = "binary:logistic", booster = "gbtree")

bst.GLM <- xgboost(data = sparse_matrix, label = label,
                   eta = 1, nthread = 1, nrounds = nrounds, verbose = 0,
                   objective = "binary:logistic", booster = "gblinear")

feature.names <- colnames(sparse_matrix)

# multiclass
mlabel <- as.numeric(iris$Species) - 1
nclass <- 3
mbst.Tree <- xgboost(data = as.matrix(iris[, -5]), label = mlabel, verbose = 0,
                     max_depth = 3, eta = 0.5, nthread = 2, nrounds = nrounds,
                     objective = "multi:softprob", num_class = nclass, base_score = 0)

mbst.GLM <- xgboost(data = as.matrix(iris[, -5]), label = mlabel, verbose = 0,
                    booster = "gblinear", eta = 0.1, nthread = 1, nrounds = nrounds,
                    objective = "multi:softprob", num_class = nclass, base_score = 0)


test_that("xgb.dump works", {
  expect_length(xgb.dump(bst.Tree), 200)
  expect_true(xgb.dump(bst.Tree, 'xgb.model.dump', with_stats = T))
  expect_true(file.exists('xgb.model.dump'))
  expect_gt(file.size('xgb.model.dump'), 8000)

  # JSON format
  dmp <- xgb.dump(bst.Tree, dump_format = "json")
  expect_length(dmp, 1)
  expect_length(grep('nodeid', strsplit(dmp, '\n')[[1]]), 188)
})

test_that("xgb.dump works for gblinear", {
  expect_length(xgb.dump(bst.GLM), 14)
  # also make sure that it works properly for a sparse model where some coefficients
  # are 0 from setting large L1 regularization:
  bst.GLM.sp <- xgboost(data = sparse_matrix, label = label, eta = 1, nthread = 2, nrounds = 1,
                        alpha=2, objective = "binary:logistic", booster = "gblinear")
  d.sp <- xgb.dump(bst.GLM.sp)
  expect_length(d.sp, 14)
  expect_gt(sum(d.sp == "0"), 0)

  # JSON format
  dmp <- xgb.dump(bst.GLM.sp, dump_format = "json")
  expect_length(dmp, 1)
  expect_length(grep('\\d', strsplit(dmp, '\n')[[1]]), 11)
})

test_that("predict leafs works", {
  # no error for gbtree
  expect_error(pred_leaf <- predict(bst.Tree, sparse_matrix, predleaf = TRUE), regexp = NA)
  expect_equal(dim(pred_leaf), c(nrow(sparse_matrix), nrounds))
  # error for gblinear
  expect_error(predict(bst.GLM, sparse_matrix, predleaf = TRUE))
})

test_that("predict feature contributions works", {
  # gbtree binary classifier
  expect_error(pred_contr <- predict(bst.Tree, sparse_matrix, predcontrib = TRUE), regexp = NA)
  expect_equal(dim(pred_contr), c(nrow(sparse_matrix), ncol(sparse_matrix) + 1))
  expect_equal(colnames(pred_contr), c(colnames(sparse_matrix), "BIAS"))
  pred <- predict(bst.Tree, sparse_matrix, outputmargin = TRUE)
  expect_lt(max(abs(rowSums(pred_contr) - pred)), 1e-5)
<<<<<<< HEAD
=======
  # must work with data that has no column names
  X <- sparse_matrix
  colnames(X) <- NULL
  expect_error(pred_contr_ <- predict(bst.Tree, X, predcontrib = TRUE), regexp = NA)
  expect_equal(pred_contr, pred_contr_, check.attributes = FALSE)
>>>>>>> a187ed6c

  # gbtree binary classifier (approximate method)
  expect_error(pred_contr <- predict(bst.Tree, sparse_matrix, predcontrib = TRUE, approxcontrib = TRUE), regexp = NA)
  expect_equal(dim(pred_contr), c(nrow(sparse_matrix), ncol(sparse_matrix) + 1))
  expect_equal(colnames(pred_contr), c(colnames(sparse_matrix), "BIAS"))
  pred <- predict(bst.Tree, sparse_matrix, outputmargin = TRUE)
  expect_lt(max(abs(rowSums(pred_contr) - pred)), 1e-5)

  # gblinear binary classifier
  expect_error(pred_contr <- predict(bst.GLM, sparse_matrix, predcontrib = TRUE), regexp = NA)
  expect_equal(dim(pred_contr), c(nrow(sparse_matrix), ncol(sparse_matrix) + 1))
  expect_equal(colnames(pred_contr), c(colnames(sparse_matrix), "BIAS"))
  pred <- predict(bst.GLM, sparse_matrix, outputmargin = TRUE)
  expect_lt(max(abs(rowSums(pred_contr) - pred)), 1e-5)
  # manual calculation of linear terms
  coefs <- xgb.dump(bst.GLM)[-c(1,2,4)] %>% as.numeric
  coefs <- c(coefs[-1], coefs[1]) # intercept must be the last
  pred_contr_manual <- sweep(cbind(sparse_matrix, 1), 2, coefs, FUN="*")
  expect_equal(as.numeric(pred_contr), as.numeric(pred_contr_manual), 1e-5)

  # gbtree multiclass
  pred <- predict(mbst.Tree, as.matrix(iris[, -5]), outputmargin = TRUE, reshape = TRUE)
  pred_contr <- predict(mbst.Tree, as.matrix(iris[, -5]), predcontrib = TRUE)
  expect_is(pred_contr, "list")
  expect_length(pred_contr, 3)
  for (g in seq_along(pred_contr)) {
    expect_equal(colnames(pred_contr[[g]]), c(colnames(iris[, -5]), "BIAS"))
    expect_lt(max(abs(rowSums(pred_contr[[g]]) - pred[, g])), 1e-5)
  }

  # gblinear multiclass (set base_score = 0, which is base margin in multiclass)
  pred <- predict(mbst.GLM, as.matrix(iris[, -5]), outputmargin = TRUE, reshape = TRUE)
  pred_contr <- predict(mbst.GLM, as.matrix(iris[, -5]), predcontrib = TRUE)
  expect_length(pred_contr, 3)
  coefs_all <- xgb.dump(mbst.GLM)[-c(1,2,6)] %>% as.numeric %>% matrix(ncol = 3, byrow = TRUE)
  for (g in seq_along(pred_contr)) {
    expect_equal(colnames(pred_contr[[g]]), c(colnames(iris[, -5]), "BIAS"))
    expect_lt(max(abs(rowSums(pred_contr[[g]]) - pred[, g])), 2e-6)
    # manual calculation of linear terms
    coefs <- c(coefs_all[-1, g], coefs_all[1, g]) # intercept needs to be the last
    pred_contr_manual <- sweep(as.matrix(cbind(iris[,-5], 1)), 2, coefs, FUN="*")
    expect_equal(as.numeric(pred_contr[[g]]), as.numeric(pred_contr_manual), 2e-6)
  }
})

test_that("xgb-attribute functionality", {
  val <- "my attribute value"
  list.val <- list(my_attr=val, a=123, b='ok')
  list.ch <- list.val[order(names(list.val))]
  list.ch <- lapply(list.ch, as.character)
  # note: iter is 0-index in xgb attributes
  list.default <- list(niter = as.character(nrounds - 1))
  list.ch <- c(list.ch, list.default)
  # proper input:
  expect_error(xgb.attr(bst.Tree, NULL))
  expect_error(xgb.attr(val, val))
  # set & get:
  expect_null(xgb.attr(bst.Tree, "asdf"))
  expect_equal(xgb.attributes(bst.Tree), list.default)
  xgb.attr(bst.Tree, "my_attr") <- val
  expect_equal(xgb.attr(bst.Tree, "my_attr"), val)
  xgb.attributes(bst.Tree) <- list.val
  expect_equal(xgb.attributes(bst.Tree), list.ch)
  # serializing:
  xgb.save(bst.Tree, 'xgb.model')
  bst <- xgb.load('xgb.model')
  expect_equal(xgb.attr(bst, "my_attr"), val)
  expect_equal(xgb.attributes(bst), list.ch)
  # deletion:
  xgb.attr(bst, "my_attr") <- NULL
  expect_null(xgb.attr(bst, "my_attr"))
  expect_equal(xgb.attributes(bst), list.ch[c("a", "b", "niter")])
  xgb.attributes(bst) <- list(a=NULL, b=NULL)
  expect_equal(xgb.attributes(bst), list.default)
  xgb.attributes(bst) <- list(niter=NULL)
  expect_null(xgb.attributes(bst))
})

if (grepl('Windows', Sys.info()[['sysname']]) ||
    grepl('Linux', Sys.info()[['sysname']]) ||
    grepl('Darwin', Sys.info()[['sysname']])) {
    test_that("xgb-attribute numeric precision", {
      # check that lossless conversion works with 17 digits
      # numeric -> character -> numeric
      X <- 10^runif(100, -20, 20)
      X2X <- as.numeric(format(X, digits = 17))
      expect_identical(X, X2X)
      # retrieved attributes to be the same as written
      for (x in X) {
        xgb.attr(bst.Tree, "x") <- x
        expect_identical(as.numeric(xgb.attr(bst.Tree, "x")), x)
        xgb.attributes(bst.Tree) <- list(a = "A", b = x)
        expect_identical(as.numeric(xgb.attr(bst.Tree, "b")), x)
      }
    })
}

test_that("xgb.Booster serializing as R object works", {
  saveRDS(bst.Tree, 'xgb.model.rds')
  bst <- readRDS('xgb.model.rds')
  dtrain <- xgb.DMatrix(sparse_matrix, label = label)
  expect_equal(predict(bst.Tree, dtrain), predict(bst, dtrain))
  expect_equal(xgb.dump(bst.Tree), xgb.dump(bst))
  xgb.save(bst, 'xgb.model')
  nil_ptr <- new("externalptr")
  class(nil_ptr) <- "xgb.Booster.handle"
  expect_true(identical(bst$handle, nil_ptr))
  bst <- xgb.Booster.complete(bst)
  expect_true(!identical(bst$handle, nil_ptr))
  expect_equal(predict(bst.Tree, dtrain), predict(bst, dtrain))
})

test_that("xgb.model.dt.tree works with and without feature names", {
  names.dt.trees <- c("Tree", "Node", "ID", "Feature", "Split", "Yes", "No", "Missing", "Quality", "Cover")
  dt.tree <- xgb.model.dt.tree(feature_names = feature.names, model = bst.Tree)
  expect_equal(names.dt.trees, names(dt.tree))
  expect_equal(dim(dt.tree), c(188, 10))
  expect_output(str(dt.tree), 'Feature.*\\"Age\\"')

  dt.tree.0 <- xgb.model.dt.tree(model = bst.Tree)
  expect_equal(dt.tree, dt.tree.0)

  # when model contains no feature names:
  bst.Tree.x <- bst.Tree
  bst.Tree.x$feature_names <- NULL
  dt.tree.x <- xgb.model.dt.tree(model = bst.Tree.x)
  expect_output(str(dt.tree.x), 'Feature.*\\"3\\"')
  expect_equal(dt.tree[, -4, with=FALSE], dt.tree.x[, -4, with=FALSE])

  # using integer node ID instead of character
  dt.tree.int <- xgb.model.dt.tree(model = bst.Tree, use_int_id = TRUE)
  expect_equal(as.integer(tstrsplit(dt.tree$Yes, '-')[[2]]), dt.tree.int$Yes)
  expect_equal(as.integer(tstrsplit(dt.tree$No, '-')[[2]]), dt.tree.int$No)
  expect_equal(as.integer(tstrsplit(dt.tree$Missing, '-')[[2]]), dt.tree.int$Missing)
})

test_that("xgb.model.dt.tree throws error for gblinear", {
  expect_error(xgb.model.dt.tree(model = bst.GLM))
})

test_that("xgb.importance works with and without feature names", {
  importance.Tree <- xgb.importance(feature_names = feature.names, model = bst.Tree)
  expect_equal(dim(importance.Tree), c(7, 4))
  expect_equal(colnames(importance.Tree), c("Feature", "Gain", "Cover", "Frequency"))
  expect_output(str(importance.Tree), 'Feature.*\\"Age\\"')

  importance.Tree.0 <- xgb.importance(model = bst.Tree)
  expect_equal(importance.Tree, importance.Tree.0)

  # when model contains no feature names:
  bst.Tree.x <- bst.Tree
  bst.Tree.x$feature_names <- NULL
  importance.Tree.x <- xgb.importance(model = bst.Tree)
  expect_equal(importance.Tree[, -1, with=FALSE], importance.Tree.x[, -1, with=FALSE])

  imp2plot <- xgb.plot.importance(importance_matrix = importance.Tree)
  expect_equal(colnames(imp2plot), c("Feature", "Gain", "Cover", "Frequency", "Importance"))
  xgb.ggplot.importance(importance_matrix = importance.Tree)

  # for multiclass
  imp.Tree <- xgb.importance(model = mbst.Tree)
  expect_equal(dim(imp.Tree), c(4, 4))
  xgb.importance(model = mbst.Tree, trees = seq(from=0, by=nclass, length.out=nrounds))
})

test_that("xgb.importance works with GLM model", {
  importance.GLM <- xgb.importance(feature_names = feature.names, model = bst.GLM)
  expect_equal(dim(importance.GLM), c(10, 2))
  expect_equal(colnames(importance.GLM), c("Feature", "Weight"))
  xgb.importance(model = bst.GLM)
  imp2plot <- xgb.plot.importance(importance.GLM)
  expect_equal(colnames(imp2plot), c("Feature", "Weight", "Importance"))
  xgb.ggplot.importance(importance.GLM)

  # for multiclass
  imp.GLM <- xgb.importance(model = mbst.GLM)
  expect_equal(dim(imp.GLM), c(12, 3))
  expect_equal(imp.GLM$Class, rep(0:2, each=4))
})

test_that("xgb.model.dt.tree and xgb.importance work with a single split model", {
  bst1 <- xgboost(data = sparse_matrix, label = label, max_depth = 1,
                  eta = 1, nthread = 2, nrounds = 1, verbose = 0,
                  objective = "binary:logistic")
  expect_error(dt <- xgb.model.dt.tree(model = bst1), regexp = NA) # no error
  expect_equal(nrow(dt), 3)
  expect_error(imp <- xgb.importance(model = bst1), regexp = NA) # no error
  expect_equal(nrow(imp), 1)
  expect_equal(imp$Gain, 1)
})

test_that("xgb.plot.tree works with and without feature names", {
  xgb.plot.tree(feature_names = feature.names, model = bst.Tree)
  xgb.plot.tree(model = bst.Tree)
})

test_that("xgb.plot.multi.trees works with and without feature names", {
  xgb.plot.multi.trees(model = bst.Tree, feature_names = feature.names, features_keep = 3)
  xgb.plot.multi.trees(model = bst.Tree, features_keep = 3)
})

test_that("xgb.plot.deepness works", {
  d2p <- xgb.plot.deepness(model = bst.Tree)
  expect_equal(colnames(d2p), c("ID", "Tree", "Depth", "Cover", "Weight"))
  xgb.plot.deepness(model = bst.Tree, which = "med.depth")
  xgb.ggplot.deepness(model = bst.Tree)
})

test_that("xgb.plot.shap works", {
  sh <- xgb.plot.shap(data = sparse_matrix, model = bst.Tree, top_n = 2, col = 4)
  expect_equal(names(sh), c("data", "shap_contrib"))
  expect_equal(NCOL(sh$data), 2)
  expect_equal(NCOL(sh$shap_contrib), 2)
})

test_that("check.deprecation works", {
  ttt <- function(a = NNULL, DUMMY=NULL, ...) {
    check.deprecation(...)
    as.list((environment()))
  }
  res <- ttt(a = 1, DUMMY = 2, z = 3)
  expect_equal(res, list(a = 1, DUMMY = 2))
  expect_warning(
    res <- ttt(a = 1, dummy = 22, z = 3)
  , "\'dummy\' is deprecated")
  expect_equal(res, list(a = 1, DUMMY = 22))
  expect_warning(
    res <- ttt(a = 1, dumm = 22, z = 3)
  , "\'dumm\' was partially matched to \'dummy\'")
  expect_equal(res, list(a = 1, DUMMY = 22))
})<|MERGE_RESOLUTION|>--- conflicted
+++ resolved
@@ -81,14 +81,12 @@
   expect_equal(colnames(pred_contr), c(colnames(sparse_matrix), "BIAS"))
   pred <- predict(bst.Tree, sparse_matrix, outputmargin = TRUE)
   expect_lt(max(abs(rowSums(pred_contr) - pred)), 1e-5)
-<<<<<<< HEAD
-=======
+
   # must work with data that has no column names
   X <- sparse_matrix
   colnames(X) <- NULL
   expect_error(pred_contr_ <- predict(bst.Tree, X, predcontrib = TRUE), regexp = NA)
   expect_equal(pred_contr, pred_contr_, check.attributes = FALSE)
->>>>>>> a187ed6c
 
   # gbtree binary classifier (approximate method)
   expect_error(pred_contr <- predict(bst.Tree, sparse_matrix, predcontrib = TRUE, approxcontrib = TRUE), regexp = NA)
